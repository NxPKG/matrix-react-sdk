/*
 * Copyright 2023 The Matrix.org Foundation C.I.C.
 *
 * Licensed under the Apache License, Version 2.0 (the "License");
 * you may not use this file except in compliance with the License.
 * You may obtain a copy of the License at
 *
 *     http://www.apache.org/licenses/LICENSE-2.0
 *
 * Unless required by applicable law or agreed to in writing, software
 * distributed under the License is distributed on an "AS IS" BASIS,
 * WITHOUT WARRANTIES OR CONDITIONS OF ANY KIND, either express or implied.
 * See the License for the specific language governing permissions and
 * limitations under the License.
 */

import { render, screen, waitFor } from "@testing-library/react";
import React from "react";
import { mocked } from "jest-mock";

import CreateKeyBackupDialog from "../../../../../src/async-components/views/dialogs/security/CreateKeyBackupDialog";
import { createTestClient } from "../../../../test-utils";
import { MatrixClientPeg } from "../../../../../src/MatrixClientPeg";

jest.mock("../../../../../src/SecurityManager", () => ({
    accessSecretStorage: jest.fn().mockResolvedValue(undefined),
}));

describe("CreateKeyBackupDialog", () => {
    beforeEach(() => {
        MatrixClientPeg.safeGet = MatrixClientPeg.get = () => createTestClient();
    });

    it("should display the spinner when creating backup", () => {
        const { asFragment } = render(<CreateKeyBackupDialog onFinished={jest.fn()} />);

        // Check if the spinner is displayed
        expect(screen.getByTestId("spinner")).toBeDefined();
        expect(asFragment()).toMatchSnapshot();
    });

    it("should display the error message when backup creation failed", async () => {
        const matrixClient = createTestClient();
        mocked(matrixClient.scheduleAllGroupSessionsForBackup).mockRejectedValue("my error");
        MatrixClientPeg.safeGet = MatrixClientPeg.get = () => matrixClient;

<<<<<<< HEAD
        it("should display an error message when backup creation failed", async () => {
            const matrixClient = createTestClient();
            mocked(matrixClient.hasSecretStorageKey).mockResolvedValue(true);
            mocked(matrixClient.getCrypto()!.resetKeyBackup).mockImplementation(() => {
                throw new Error("failed");
            });
            MatrixClientPeg.safeGet = MatrixClientPeg.get = () => matrixClient;

            const { asFragment } = render(<CreateKeyBackupDialog onFinished={jest.fn()} />);

            // Check if the error message is displayed
            await waitFor(() => expect(screen.getByText("Unable to create key backup")).toBeDefined());
            expect(asFragment()).toMatchSnapshot();
        });

        it("should display an error message when there is no Crypto available", async () => {
            const matrixClient = createTestClient();
            mocked(matrixClient.hasSecretStorageKey).mockResolvedValue(true);
            mocked(matrixClient.getCrypto).mockReturnValue(undefined);
            MatrixClientPeg.safeGet = MatrixClientPeg.get = () => matrixClient;

            render(<CreateKeyBackupDialog onFinished={jest.fn()} />);
=======
        const { asFragment } = render(<CreateKeyBackupDialog onFinished={jest.fn()} />);
>>>>>>> 61070698

        // Check if the error message is displayed
        await waitFor(() => expect(screen.getByText("Unable to create key backup")).toBeDefined());
        expect(asFragment()).toMatchSnapshot();
    });

    it("should display the success dialog when the key backup is finished", async () => {
        const onFinished = jest.fn();
        const { asFragment } = render(<CreateKeyBackupDialog onFinished={onFinished} />);

        await waitFor(() =>
            expect(
                screen.getByText("Your keys are being backed up (the first backup could take a few minutes)."),
            ).toBeDefined(),
        );
        expect(asFragment()).toMatchSnapshot();

        // Click on the OK button
        screen.getByRole("button", { name: "OK" }).click();
        expect(onFinished).toHaveBeenCalledWith(true);
    });
});<|MERGE_RESOLUTION|>--- conflicted
+++ resolved
@@ -44,7 +44,6 @@
         mocked(matrixClient.scheduleAllGroupSessionsForBackup).mockRejectedValue("my error");
         MatrixClientPeg.safeGet = MatrixClientPeg.get = () => matrixClient;
 
-<<<<<<< HEAD
         it("should display an error message when backup creation failed", async () => {
             const matrixClient = createTestClient();
             mocked(matrixClient.hasSecretStorageKey).mockResolvedValue(true);
@@ -67,13 +66,10 @@
             MatrixClientPeg.safeGet = MatrixClientPeg.get = () => matrixClient;
 
             render(<CreateKeyBackupDialog onFinished={jest.fn()} />);
-=======
-        const { asFragment } = render(<CreateKeyBackupDialog onFinished={jest.fn()} />);
->>>>>>> 61070698
 
-        // Check if the error message is displayed
-        await waitFor(() => expect(screen.getByText("Unable to create key backup")).toBeDefined());
-        expect(asFragment()).toMatchSnapshot();
+            // Check if the error message is displayed
+            await waitFor(() => expect(screen.getByText("Unable to create key backup")).toBeDefined());
+        });
     });
 
     it("should display the success dialog when the key backup is finished", async () => {

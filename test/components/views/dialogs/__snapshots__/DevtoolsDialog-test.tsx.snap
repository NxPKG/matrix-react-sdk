--- conflicted
+++ resolved
@@ -132,11 +132,8 @@
             aria-checked="false"
             aria-disabled="false"
             class="mx_AccessibleButton mx_ToggleSwitch mx_ToggleSwitch_enabled"
-<<<<<<< HEAD
-            data-state="closed"
-=======
+            data-state="closed"
             id="mx_SettingsFlag_vY7Q4uEh9K38"
->>>>>>> cd5d8fa5
             role="switch"
             tabindex="0"
           >
@@ -162,11 +159,8 @@
             aria-checked="false"
             aria-disabled="false"
             class="mx_AccessibleButton mx_ToggleSwitch mx_ToggleSwitch_enabled"
-<<<<<<< HEAD
-            data-state="closed"
-=======
+            data-state="closed"
             id="mx_SettingsFlag_QgU2PomxwKpa"
->>>>>>> cd5d8fa5
             role="switch"
             tabindex="0"
           >
@@ -192,11 +186,8 @@
             aria-checked="false"
             aria-disabled="false"
             class="mx_AccessibleButton mx_ToggleSwitch mx_ToggleSwitch_enabled"
-<<<<<<< HEAD
-            data-state="closed"
-=======
+            data-state="closed"
             id="mx_SettingsFlag_6hpi3YEetmBG"
->>>>>>> cd5d8fa5
             role="switch"
             tabindex="0"
           >
@@ -222,11 +213,8 @@
             aria-checked="false"
             aria-disabled="false"
             class="mx_AccessibleButton mx_ToggleSwitch mx_ToggleSwitch_enabled"
-<<<<<<< HEAD
-            data-state="closed"
-=======
+            data-state="closed"
             id="mx_SettingsFlag_4yVCeEefiPqp"
->>>>>>> cd5d8fa5
             role="switch"
             tabindex="0"
           >

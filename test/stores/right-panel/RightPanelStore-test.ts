--- conflicted
+++ resolved
@@ -36,11 +36,7 @@
     let cli: MockedObject<MatrixClient>;
     beforeEach(() => {
         stubClient();
-<<<<<<< HEAD
-        cli = mocked(MatrixClientPeg.get());
-=======
         cli = mocked(MatrixClientPeg.safeGet());
->>>>>>> 44f51fd1
         DMRoomMap.makeShared(cli);
 
         // Make sure we start with a clean store

--- conflicted
+++ resolved
@@ -85,21 +85,13 @@
         it("returns false for an event without a renderer", () => {
             mocked(haveRendererForEvent).mockReturnValue(false);
             expect(eventTriggersUnreadCount(client, alicesMessage)).toBe(false);
-<<<<<<< HEAD
-            expect(haveRendererForEvent).toHaveBeenCalledWith(alicesMessage, false);
-=======
             expect(haveRendererForEvent).toHaveBeenCalledWith(alicesMessage, client, false);
->>>>>>> 44f51fd1
         });
 
         it("returns true for an event with a renderer", () => {
             mocked(haveRendererForEvent).mockReturnValue(true);
             expect(eventTriggersUnreadCount(client, alicesMessage)).toBe(true);
-<<<<<<< HEAD
-            expect(haveRendererForEvent).toHaveBeenCalledWith(alicesMessage, false);
-=======
             expect(haveRendererForEvent).toHaveBeenCalledWith(alicesMessage, client, false);
->>>>>>> 44f51fd1
         });
 
         it("returns false for beacon locations", () => {

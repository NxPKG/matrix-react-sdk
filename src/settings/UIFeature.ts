--- conflicted
+++ resolved
@@ -20,15 +20,12 @@
     Widgets = "UIFeature.widgets",
     Voip = "UIFeature.voip",
     Feedback = "UIFeature.feedback",
-<<<<<<< HEAD
-    ThirdPartyID = "UIFeature.thirdPartyId",
-=======
     Registration = "UIFeature.registration",
     PasswordReset = "UIFeature.passwordReset",
     Deactivate = "UIFeature.deactivate",
     ShareQRCode = "UIFeature.shareQrCode",
     ShareSocial = "UIFeature.shareSocial",
     IdentityServer = "UIFeature.identityServer",
+    ThirdPartyID = "UIFeature.thirdPartyId",
     Flair = "UIFeature.flair",
->>>>>>> ec4bf0c0
 }
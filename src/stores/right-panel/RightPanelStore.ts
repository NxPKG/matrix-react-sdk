--- conflicted
+++ resolved
@@ -310,11 +310,7 @@
             // RightPanelPhases.RoomMemberInfo -> needs to be changed to RightPanelPhases.EncryptionPanel if there is a pending verification request
             const { member } = card.state;
             const pendingRequest = member
-<<<<<<< HEAD
-                ? pendingVerificationRequestForUser(MatrixClientPeg.get(), member)
-=======
                 ? pendingVerificationRequestForUser(MatrixClientPeg.safeGet(), member)
->>>>>>> 44f51fd1
                 : undefined;
             if (pendingRequest) {
                 return {
@@ -348,11 +344,7 @@
         if (!this.currentCard?.state) return;
         const { member } = this.currentCard.state;
         if (!member) return;
-<<<<<<< HEAD
-        const pendingRequest = pendingVerificationRequestForUser(MatrixClientPeg.get(), member);
-=======
         const pendingRequest = pendingVerificationRequestForUser(MatrixClientPeg.safeGet(), member);
->>>>>>> 44f51fd1
         if (pendingRequest) {
             this.currentCard.state.verificationRequest = pendingRequest;
             this.emitAndUpdateSettings();

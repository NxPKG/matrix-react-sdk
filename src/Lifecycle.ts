/*
Copyright 2015, 2016 OpenMarket Ltd
Copyright 2017 Vector Creations Ltd
Copyright 2018 New Vector Ltd
Copyright 2019, 2020, 2023 The Matrix.org Foundation C.I.C.

Licensed under the Apache License, Version 2.0 (the "License");
you may not use this file except in compliance with the License.
You may obtain a copy of the License at

    http://www.apache.org/licenses/LICENSE-2.0

Unless required by applicable law or agreed to in writing, software
distributed under the License is distributed on an "AS IS" BASIS,
WITHOUT WARRANTIES OR CONDITIONS OF ANY KIND, either express or implied.
See the License for the specific language governing permissions and
limitations under the License.
*/

import { ReactNode } from "react";
import { createClient } from "matrix-js-sdk/src/matrix";
import { InvalidStoreError } from "matrix-js-sdk/src/errors";
import { MatrixClient } from "matrix-js-sdk/src/client";
import { decryptAES, encryptAES, IEncryptedPayload } from "matrix-js-sdk/src/crypto/aes";
import { QueryDict } from "matrix-js-sdk/src/utils";
import { logger } from "matrix-js-sdk/src/logger";
import { SSOAction } from "matrix-js-sdk/src/@types/auth";

import { IMatrixClientCreds, MatrixClientPeg } from "./MatrixClientPeg";
import SecurityCustomisations from "./customisations/Security";
import EventIndexPeg from "./indexing/EventIndexPeg";
import createMatrixClient from "./utils/createMatrixClient";
import Notifier from "./Notifier";
import UserActivity from "./UserActivity";
import Presence from "./Presence";
import dis from "./dispatcher/dispatcher";
import DMRoomMap from "./utils/DMRoomMap";
import Modal from "./Modal";
import ActiveWidgetStore from "./stores/ActiveWidgetStore";
import PlatformPeg from "./PlatformPeg";
import { sendLoginRequest } from "./Login";
import * as StorageManager from "./utils/StorageManager";
import SettingsStore from "./settings/SettingsStore";
import ToastStore from "./stores/ToastStore";
import { IntegrationManagers } from "./integrations/IntegrationManagers";
import { Mjolnir } from "./mjolnir/Mjolnir";
import DeviceListener from "./DeviceListener";
import { Jitsi } from "./widgets/Jitsi";
import { SSO_HOMESERVER_URL_KEY, SSO_ID_SERVER_URL_KEY, SSO_IDP_ID_KEY } from "./BasePlatform";
import ThreepidInviteStore from "./stores/ThreepidInviteStore";
import { PosthogAnalytics } from "./PosthogAnalytics";
import LegacyCallHandler from "./LegacyCallHandler";
import LifecycleCustomisations from "./customisations/Lifecycle";
import ErrorDialog from "./components/views/dialogs/ErrorDialog";
import { _t } from "./languageHandler";
import LazyLoadingResyncDialog from "./components/views/dialogs/LazyLoadingResyncDialog";
import LazyLoadingDisabledDialog from "./components/views/dialogs/LazyLoadingDisabledDialog";
import SessionRestoreErrorDialog from "./components/views/dialogs/SessionRestoreErrorDialog";
import StorageEvictedDialog from "./components/views/dialogs/StorageEvictedDialog";
import { setSentryUser } from "./sentry";
import SdkConfig from "./SdkConfig";
import { DialogOpener } from "./utils/DialogOpener";
import { Action } from "./dispatcher/actions";
import AbstractLocalStorageSettingsHandler from "./settings/handlers/AbstractLocalStorageSettingsHandler";
import { OverwriteLoginPayload } from "./dispatcher/payloads/OverwriteLoginPayload";
import { SdkContextClass } from "./contexts/SDKContext";
import { messageForLoginError } from "./utils/ErrorUtils";
import { completeOidcLogin } from "./utils/oidc/authorize";

const HOMESERVER_URL_KEY = "mx_hs_url";
const ID_SERVER_URL_KEY = "mx_is_url";

dis.register((payload) => {
    if (payload.action === Action.TriggerLogout) {
        // noinspection JSIgnoredPromiseFromCall - we don't care if it fails
        onLoggedOut();
    } else if (payload.action === Action.OverwriteLogin) {
        const typed = <OverwriteLoginPayload>payload;
        // noinspection JSIgnoredPromiseFromCall - we don't care if it fails
        doSetLoggedIn(typed.credentials, true);
    }
});

interface ILoadSessionOpts {
    enableGuest?: boolean;
    guestHsUrl?: string;
    guestIsUrl?: string;
    ignoreGuest?: boolean;
    defaultDeviceDisplayName?: string;
    fragmentQueryParams?: QueryDict;
}

/**
 * Called at startup, to attempt to build a logged-in Matrix session. It tries
 * a number of things:
 *
 * 1. if we have a guest access token in the fragment query params, it uses
 *    that.
 * 2. if an access token is stored in local storage (from a previous session),
 *    it uses that.
 * 3. it attempts to auto-register as a guest user.
 *
 * If any of steps 1-4 are successful, it will call {_doSetLoggedIn}, which in
 * turn will raise on_logged_in and will_start_client events.
 *
 * @param {object} [opts]
 * @param {object} [opts.fragmentQueryParams]: string->string map of the
 *     query-parameters extracted from the #-fragment of the starting URI.
 * @param {boolean} [opts.enableGuest]: set to true to enable guest access
 *     tokens and auto-guest registrations.
 * @param {string} [opts.guestHsUrl]: homeserver URL. Only used if enableGuest
 *     is true; defines the HS to register against.
 * @param {string} [opts.guestIsUrl]: homeserver URL. Only used if enableGuest
 *     is true; defines the IS to use.
 * @param {bool} [opts.ignoreGuest]: If the stored session is a guest account,
 *     ignore it and don't load it.
 * @param {string} [opts.defaultDeviceDisplayName]: Default display name to use
 *     when registering as a guest.
 * @returns {Promise} a promise which resolves when the above process completes.
 *     Resolves to `true` if we ended up starting a session, or `false` if we
 *     failed.
 */
export async function loadSession(opts: ILoadSessionOpts = {}): Promise<boolean> {
    try {
        let enableGuest = opts.enableGuest || false;
        const guestHsUrl = opts.guestHsUrl;
        const guestIsUrl = opts.guestIsUrl;
        const fragmentQueryParams = opts.fragmentQueryParams || {};
        const defaultDeviceDisplayName = opts.defaultDeviceDisplayName;

        if (enableGuest && !guestHsUrl) {
            logger.warn("Cannot enable guest access: can't determine HS URL to use");
            enableGuest = false;
        }

        if (enableGuest && guestHsUrl && fragmentQueryParams.guest_user_id && fragmentQueryParams.guest_access_token) {
            logger.log("Using guest access credentials");
            return doSetLoggedIn(
                {
                    userId: fragmentQueryParams.guest_user_id as string,
                    accessToken: fragmentQueryParams.guest_access_token as string,
                    homeserverUrl: guestHsUrl,
                    identityServerUrl: guestIsUrl,
                    guest: true,
                },
                true,
            ).then(() => true);
        }
        const success = await restoreFromLocalStorage({
            ignoreGuest: Boolean(opts.ignoreGuest),
        });
        if (success) {
            return true;
        }

        if (enableGuest && guestHsUrl) {
            return registerAsGuest(guestHsUrl, guestIsUrl, defaultDeviceDisplayName);
        }

        // fall back to welcome screen
        return false;
    } catch (e) {
        if (e instanceof AbortLoginAndRebuildStorage) {
            // If we're aborting login because of a storage inconsistency, we don't
            // need to show the general failure dialog. Instead, just go back to welcome.
            return false;
        }
        return handleLoadSessionFailure(e);
    }
}

/**
 * Gets the user ID of the persisted session, if one exists. This does not validate
 * that the user's credentials still work, just that they exist and that a user ID
 * is associated with them. The session is not loaded.
 * @returns {[string, boolean]} The persisted session's owner and whether the stored
 *     session is for a guest user, if an owner exists. If there is no stored session,
 *     return [null, null].
 */
export async function getStoredSessionOwner(): Promise<[string, boolean] | [null, null]> {
    const { hsUrl, userId, hasAccessToken, isGuest } = await getStoredSessionVars();
    return hsUrl && userId && hasAccessToken ? [userId, !!isGuest] : [null, null];
}

/**
 * If query string includes OIDC authorization code flow parameters attempt to login using oidc flow
 * Else, we may be returning from SSO - attempt token login
 *
 * @param {Object} queryParams    string->string map of the
 *     query-parameters extracted from the real query-string of the starting
 *     URI.
 *
 * @param {string} defaultDeviceDisplayName
 * @param {string} fragmentAfterLogin path to go to after a successful login, only used for "Try again"
 *
 * @returns {Promise} promise which resolves to true if we completed the delegated auth login
 *      else false
 */
export async function attemptDelegatedAuthLogin(
    queryParams: QueryDict,
    defaultDeviceDisplayName?: string,
    fragmentAfterLogin?: string,
): Promise<boolean> {
    if (queryParams.code && queryParams.state) {
        return attemptOidcNativeLogin(queryParams);
    }

    return attemptTokenLogin(queryParams, defaultDeviceDisplayName, fragmentAfterLogin);
}

async function attemptOidcNativeLogin(queryParams: QueryDict): Promise<boolean> {
    try {
        const { accessToken, homeserverUrl, identityServerUrl } = await completeOidcLogin(queryParams);

        const {
            user_id: userId,
            device_id: deviceId,
            is_guest: isGuest,
        } = await getUserIdFromAccessToken(accessToken, homeserverUrl, identityServerUrl);

        const credentials = {
            accessToken,
            homeserverUrl,
            identityServerUrl,
            deviceId,
            userId,
            isGuest,
        };

        logger.debug("Logged in via OIDC native flow");
        await onSuccessfulDelegatedAuthLogin(credentials);
        return true;
    } catch (error) {
        logger.error("Failed to login via OIDC", error);

        // TODO(kerrya) nice error messages https://github.com/vector-im/element-web/issues/25665
        await onFailedDelegatedAuthLogin(_t("Something went wrong."));
        return false;
    }
}

/**
 * Gets information about the owner of a given access token.
 * @param accessToken
 * @param homeserverUrl
 * @param identityServerUrl
 * @returns Promise that resolves with whoami response
 * @throws when whoami request fails
 */
async function getUserIdFromAccessToken(
    accessToken: string,
    homeserverUrl: string,
    identityServerUrl?: string,
): Promise<ReturnType<MatrixClient["whoami"]>> {
    try {
        const client = createClient({
            baseUrl: homeserverUrl,
            accessToken: accessToken,
            idBaseUrl: identityServerUrl,
        });

        return await client.whoami();
    } catch (error) {
        logger.error("Failed to retrieve userId using accessToken", error);
        throw new Error("Failed to retrieve userId using accessToken");
    }
}

/**
 * @param {QueryDict} queryParams    string->string map of the
 *     query-parameters extracted from the real query-string of the starting
 *     URI.
 *
 * @param {string} defaultDeviceDisplayName
 * @param {string} fragmentAfterLogin path to go to after a successful login, only used for "Try again"
 *
 * @returns {Promise} promise which resolves to true if we completed the token
 *    login, else false
 */
export function attemptTokenLogin(
    queryParams: QueryDict,
    defaultDeviceDisplayName?: string,
    fragmentAfterLogin?: string,
): Promise<boolean> {
    if (!queryParams.loginToken) {
        return Promise.resolve(false);
    }

    const homeserver = localStorage.getItem(SSO_HOMESERVER_URL_KEY);
    const identityServer = localStorage.getItem(SSO_ID_SERVER_URL_KEY) ?? undefined;
    if (!homeserver) {
        logger.warn("Cannot log in with token: can't determine HS URL to use");
        onFailedDelegatedAuthLogin(
            _t(
<<<<<<< HEAD
                "We asked the browser to remember which homeserver you use to let you sign in, " +
                    "but unfortunately your browser has forgotten it. Go to the sign in page and try again.",
            ),
        );
        Modal.createDialog(ErrorDialog, {
            title: _t("We couldn't log you in"),
            description: _t(
=======
>>>>>>> c920e453
                "We asked the browser to remember which homeserver you use to let you sign in, " +
                    "but unfortunately your browser has forgotten it. Go to the sign in page and try again.",
            ),
        );
        return Promise.resolve(false);
    }

    return sendLoginRequest(homeserver, identityServer, "m.login.token", {
        token: queryParams.loginToken as string,
        initial_device_display_name: defaultDeviceDisplayName,
    })
        .then(async function (creds) {
            logger.log("Logged in with token");
            await onSuccessfulDelegatedAuthLogin(creds);
            return true;
        })
        .catch((error) => {
<<<<<<< HEAD
            const tryAgainCallback: TryAgainFunction = (tryAgain) => {
                if (tryAgain) {
=======
            const tryAgainCallback: TryAgainFunction = (shouldTryAgain) => {
                if (shouldTryAgain) {
>>>>>>> c920e453
                    const cli = createClient({
                        baseUrl: homeserver,
                        idBaseUrl: identityServer,
                    });
                    const idpId = localStorage.getItem(SSO_IDP_ID_KEY) || undefined;
                    PlatformPeg.get()?.startSingleSignOn(cli, "sso", fragmentAfterLogin, idpId, SSOAction.LOGIN);
                }
            };
            onFailedDelegatedAuthLogin(
                messageForLoginError(error, {
                    hsUrl: homeserver,
                    hsName: homeserver,
                }),
                tryAgainCallback,
            );
            logger.error("Failed to log in with login token:", error);
            return false;
        });
}

/**
<<<<<<< HEAD
 * After a successful token login or OIDC authorization
=======
 * Called after a successful token login or OIDC authorization.
>>>>>>> c920e453
 * Clear storage then save new credentials in storage
 * @param credentials as returned from login
 */
async function onSuccessfulDelegatedAuthLogin(credentials: IMatrixClientCreds): Promise<void> {
    await clearStorage();
    await persistCredentials(credentials);

    // remember that we just logged in
    sessionStorage.setItem("mx_fresh_login", String(true));
}

type TryAgainFunction = (shouldTryAgain?: boolean) => void;
/**
 * Display a friendly error to the user when token login or OIDC authorization fails
 * @param description error description
 * @param tryAgain OPTIONAL function to call on try again button from error dialog
 */
async function onFailedDelegatedAuthLogin(description: string | ReactNode, tryAgain?: TryAgainFunction): Promise<void> {
    Modal.createDialog(ErrorDialog, {
        title: _t("We couldn't log you in"),
        description,
        button: _t("Try again"),
        onFinished: tryAgain,
    });
}

export function handleInvalidStoreError(e: InvalidStoreError): Promise<void> | void {
    if (e.reason === InvalidStoreError.TOGGLED_LAZY_LOADING) {
        return Promise.resolve()
            .then(() => {
                const lazyLoadEnabled = e.value;
                if (lazyLoadEnabled) {
                    return new Promise<void>((resolve) => {
                        Modal.createDialog(LazyLoadingResyncDialog, {
                            onFinished: resolve,
                        });
                    });
                } else {
                    // show warning about simultaneous use
                    // between LL/non-LL version on same host.
                    // as disabling LL when previously enabled
                    // is a strong indicator of this (/develop & /app)
                    return new Promise<void>((resolve) => {
                        Modal.createDialog(LazyLoadingDisabledDialog, {
                            onFinished: resolve,
                            host: window.location.host,
                        });
                    });
                }
            })
            .then(() => {
                return MatrixClientPeg.safeGet().store.deleteAllData();
            })
            .then(() => {
                PlatformPeg.get()?.reload();
            });
    }
}

function registerAsGuest(hsUrl: string, isUrl?: string, defaultDeviceDisplayName?: string): Promise<boolean> {
    logger.log(`Doing guest login on ${hsUrl}`);

    // create a temporary MatrixClient to do the login
    const client = createClient({
        baseUrl: hsUrl,
    });

    return client
        .registerGuest({
            body: {
                initial_device_display_name: defaultDeviceDisplayName,
            },
        })
        .then(
            (creds) => {
                logger.log(`Registered as guest: ${creds.user_id}`);
                return doSetLoggedIn(
                    {
                        userId: creds.user_id,
                        deviceId: creds.device_id,
                        accessToken: creds.access_token,
                        homeserverUrl: hsUrl,
                        identityServerUrl: isUrl,
                        guest: true,
                    },
                    true,
                ).then(() => true);
            },
            (err) => {
                logger.error("Failed to register as guest", err);
                return false;
            },
        );
}

export interface IStoredSession {
    hsUrl: string;
    isUrl: string;
    hasAccessToken: boolean;
    accessToken: string | IEncryptedPayload;
    userId: string;
    deviceId: string;
    isGuest: boolean;
}

/**
 * Retrieves information about the stored session from the browser's storage. The session
 * may not be valid, as it is not tested for consistency here.
 * @returns {Object} Information about the session - see implementation for variables.
 */
export async function getStoredSessionVars(): Promise<Partial<IStoredSession>> {
    const hsUrl = localStorage.getItem(HOMESERVER_URL_KEY) ?? undefined;
    const isUrl = localStorage.getItem(ID_SERVER_URL_KEY) ?? undefined;
    let accessToken: string | undefined;
    try {
        accessToken = await StorageManager.idbLoad("account", "mx_access_token");
    } catch (e) {
        logger.error("StorageManager.idbLoad failed for account:mx_access_token", e);
    }
    if (!accessToken) {
        accessToken = localStorage.getItem("mx_access_token") ?? undefined;
        if (accessToken) {
            try {
                // try to migrate access token to IndexedDB if we can
                await StorageManager.idbSave("account", "mx_access_token", accessToken);
                localStorage.removeItem("mx_access_token");
            } catch (e) {
                logger.error("migration of access token to IndexedDB failed", e);
            }
        }
    }
    // if we pre-date storing "mx_has_access_token", but we retrieved an access
    // token, then we should say we have an access token
    const hasAccessToken = localStorage.getItem("mx_has_access_token") === "true" || !!accessToken;
    const userId = localStorage.getItem("mx_user_id") ?? undefined;
    const deviceId = localStorage.getItem("mx_device_id") ?? undefined;

    let isGuest: boolean;
    if (localStorage.getItem("mx_is_guest") !== null) {
        isGuest = localStorage.getItem("mx_is_guest") === "true";
    } else {
        // legacy key name
        isGuest = localStorage.getItem("matrix-is-guest") === "true";
    }

    return { hsUrl, isUrl, hasAccessToken, accessToken, userId, deviceId, isGuest };
}

// The pickle key is a string of unspecified length and format.  For AES, we
// need a 256-bit Uint8Array. So we HKDF the pickle key to generate the AES
// key.  The AES key should be zeroed after it is used.
async function pickleKeyToAesKey(pickleKey: string): Promise<Uint8Array> {
    const pickleKeyBuffer = new Uint8Array(pickleKey.length);
    for (let i = 0; i < pickleKey.length; i++) {
        pickleKeyBuffer[i] = pickleKey.charCodeAt(i);
    }
    const hkdfKey = await window.crypto.subtle.importKey("raw", pickleKeyBuffer, "HKDF", false, ["deriveBits"]);
    pickleKeyBuffer.fill(0);
    return new Uint8Array(
        await window.crypto.subtle.deriveBits(
            {
                name: "HKDF",
                hash: "SHA-256",
                // eslint-disable-next-line @typescript-eslint/ban-ts-comment
                // @ts-ignore: https://github.com/microsoft/TypeScript-DOM-lib-generator/pull/879
                salt: new Uint8Array(32),
                info: new Uint8Array(0),
            },
            hkdfKey,
            256,
        ),
    );
}

async function abortLogin(): Promise<void> {
    const signOut = await showStorageEvictedDialog();
    if (signOut) {
        await clearStorage();
        // This error feels a bit clunky, but we want to make sure we don't go any
        // further and instead head back to sign in.
        throw new AbortLoginAndRebuildStorage("Aborting login in progress because of storage inconsistency");
    }
}

// returns a promise which resolves to true if a session is found in
// localstorage
//
// N.B. Lifecycle.js should not maintain any further localStorage state, we
//      are moving towards using SessionStore to keep track of state related
//      to the current session (which is typically backed by localStorage).
//
//      The plan is to gradually move the localStorage access done here into
//      SessionStore to avoid bugs where the view becomes out-of-sync with
//      localStorage (e.g. isGuest etc.)
export async function restoreFromLocalStorage(opts?: { ignoreGuest?: boolean }): Promise<boolean> {
    const ignoreGuest = opts?.ignoreGuest;

    if (!localStorage) {
        return false;
    }

    const { hsUrl, isUrl, hasAccessToken, accessToken, userId, deviceId, isGuest } = await getStoredSessionVars();

    if (hasAccessToken && !accessToken) {
        await abortLogin();
    }

    if (accessToken && userId && hsUrl) {
        if (ignoreGuest && isGuest) {
            logger.log("Ignoring stored guest account: " + userId);
            return false;
        }

        let decryptedAccessToken = accessToken;
        const pickleKey = await PlatformPeg.get()?.getPickleKey(userId, deviceId ?? "");
        if (pickleKey) {
            logger.log("Got pickle key");
            if (typeof accessToken !== "string") {
                const encrKey = await pickleKeyToAesKey(pickleKey);
                decryptedAccessToken = await decryptAES(accessToken, encrKey, "access_token");
                encrKey.fill(0);
            }
        } else {
            logger.log("No pickle key available");
        }

        const freshLogin = sessionStorage.getItem("mx_fresh_login") === "true";
        sessionStorage.removeItem("mx_fresh_login");

        logger.log(`Restoring session for ${userId}`);
        await doSetLoggedIn(
            {
                userId: userId,
                deviceId: deviceId,
                accessToken: decryptedAccessToken as string,
                homeserverUrl: hsUrl,
                identityServerUrl: isUrl,
                guest: isGuest,
                pickleKey: pickleKey ?? undefined,
                freshLogin: freshLogin,
            },
            false,
        );
        return true;
    } else {
        logger.log("No previous session found.");
        return false;
    }
}

async function handleLoadSessionFailure(e: Error): Promise<boolean> {
    logger.error("Unable to load session", e);

    const modal = Modal.createDialog(SessionRestoreErrorDialog, {
        error: e,
    });

    const [success] = await modal.finished;
    if (success) {
        // user clicked continue.
        await clearStorage();
        return false;
    }

    // try, try again
    return loadSession();
}

/**
 * Transitions to a logged-in state using the given credentials.
 *
 * Starts the matrix client and all other react-sdk services that
 * listen for events while a session is logged in.
 *
 * Also stops the old MatrixClient and clears old credentials/etc out of
 * storage before starting the new client.
 *
 * @param {IMatrixClientCreds} credentials The credentials to use
 *
 * @returns {Promise} promise which resolves to the new MatrixClient once it has been started
 */
export async function setLoggedIn(credentials: IMatrixClientCreds): Promise<MatrixClient> {
    credentials.freshLogin = true;
    stopMatrixClient();
    const pickleKey =
        credentials.userId && credentials.deviceId
            ? await PlatformPeg.get()?.createPickleKey(credentials.userId, credentials.deviceId)
            : null;

    if (pickleKey) {
        logger.log("Created pickle key");
    } else {
        logger.log("Pickle key not created");
    }

    return doSetLoggedIn(Object.assign({}, credentials, { pickleKey }), true);
}

/**
 * Hydrates an existing session by using the credentials provided. This will
 * not clear any local storage, unlike setLoggedIn().
 *
 * Stops the existing Matrix client (without clearing its data) and starts a
 * new one in its place. This additionally starts all other react-sdk services
 * which use the new Matrix client.
 *
 * If the credentials belong to a different user from the session already stored,
 * the old session will be cleared automatically.
 *
 * @param {IMatrixClientCreds} credentials The credentials to use
 *
 * @returns {Promise} promise which resolves to the new MatrixClient once it has been started
 */
export async function hydrateSession(credentials: IMatrixClientCreds): Promise<MatrixClient> {
    const oldUserId = MatrixClientPeg.safeGet().getUserId();
    const oldDeviceId = MatrixClientPeg.safeGet().getDeviceId();

    stopMatrixClient(); // unsets MatrixClientPeg.get()
    localStorage.removeItem("mx_soft_logout");
    _isLoggingOut = false;

    const overwrite = credentials.userId !== oldUserId || credentials.deviceId !== oldDeviceId;
    if (overwrite) {
        logger.warn("Clearing all data: Old session belongs to a different user/session");
    }

    if (!credentials.pickleKey && credentials.deviceId !== undefined) {
        logger.info("Lifecycle#hydrateSession: Pickle key not provided - trying to get one");
        credentials.pickleKey =
            (await PlatformPeg.get()?.getPickleKey(credentials.userId, credentials.deviceId)) ?? undefined;
    }

    return doSetLoggedIn(credentials, overwrite);
}

/**
 * optionally clears localstorage, persists new credentials
 * to localstorage, starts the new client.
 *
 * @param {IMatrixClientCreds} credentials
 * @param {Boolean} clearStorageEnabled
 *
 * @returns {Promise} promise which resolves to the new MatrixClient once it has been started
 */
async function doSetLoggedIn(credentials: IMatrixClientCreds, clearStorageEnabled: boolean): Promise<MatrixClient> {
    credentials.guest = Boolean(credentials.guest);

    const softLogout = isSoftLogout();

    logger.log(
        "setLoggedIn: mxid: " +
            credentials.userId +
            " deviceId: " +
            credentials.deviceId +
            " guest: " +
            credentials.guest +
            " hs: " +
            credentials.homeserverUrl +
            " softLogout: " +
            softLogout,
        " freshLogin: " + credentials.freshLogin,
    );

    if (clearStorageEnabled) {
        await clearStorage();
    }

    const results = await StorageManager.checkConsistency();
    // If there's an inconsistency between account data in local storage and the
    // crypto store, we'll be generally confused when handling encrypted data.
    // Show a modal recommending a full reset of storage.
    if (results.dataInLocalStorage && results.cryptoInited && !results.dataInCryptoStore) {
        await abortLogin();
    }

    MatrixClientPeg.replaceUsingCreds(credentials);
    const client = MatrixClientPeg.safeGet();

    setSentryUser(credentials.userId);

    if (PosthogAnalytics.instance.isEnabled()) {
        PosthogAnalytics.instance.startListeningToSettingsChanges(client);
    }

    if (credentials.freshLogin && SettingsStore.getValue("feature_dehydration")) {
        // If we just logged in, try to rehydrate a device instead of using a
        // new device.  If it succeeds, we'll get a new device ID, so make sure
        // we persist that ID to localStorage
        const newDeviceId = await client.rehydrateDevice();
        if (newDeviceId) {
            credentials.deviceId = newDeviceId;
        }

        delete credentials.freshLogin;
    }

    if (localStorage) {
        try {
            await persistCredentials(credentials);
            // make sure we don't think that it's a fresh login any more
            sessionStorage.removeItem("mx_fresh_login");
        } catch (e) {
            logger.warn("Error using local storage: can't persist session!", e);
        }
    } else {
        logger.warn("No local storage available: can't persist session!");
    }

    dis.fire(Action.OnLoggedIn);
    await startMatrixClient(client, /*startSyncing=*/ !softLogout);

    return client;
}

async function showStorageEvictedDialog(): Promise<boolean> {
    const { finished } = Modal.createDialog(StorageEvictedDialog);
    const [ok] = await finished;
    return !!ok;
}

// Note: Babel 6 requires the `transform-builtin-extend` plugin for this to satisfy
// `instanceof`. Babel 7 supports this natively in their class handling.
class AbortLoginAndRebuildStorage extends Error {}

async function persistCredentials(credentials: IMatrixClientCreds): Promise<void> {
    localStorage.setItem(HOMESERVER_URL_KEY, credentials.homeserverUrl);
    if (credentials.identityServerUrl) {
        localStorage.setItem(ID_SERVER_URL_KEY, credentials.identityServerUrl);
    }
    localStorage.setItem("mx_user_id", credentials.userId);
    localStorage.setItem("mx_is_guest", JSON.stringify(credentials.guest));

    // store whether we expect to find an access token, to detect the case
    // where IndexedDB is blown away
    if (credentials.accessToken) {
        localStorage.setItem("mx_has_access_token", "true");
    } else {
        localStorage.removeItem("mx_has_access_token");
    }

    if (credentials.pickleKey) {
        let encryptedAccessToken: IEncryptedPayload | undefined;
        try {
            // try to encrypt the access token using the pickle key
            const encrKey = await pickleKeyToAesKey(credentials.pickleKey);
            encryptedAccessToken = await encryptAES(credentials.accessToken, encrKey, "access_token");
            encrKey.fill(0);
        } catch (e) {
            logger.warn("Could not encrypt access token", e);
        }
        try {
            // save either the encrypted access token, or the plain access
            // token if we were unable to encrypt (e.g. if the browser doesn't
            // have WebCrypto).
            await StorageManager.idbSave("account", "mx_access_token", encryptedAccessToken || credentials.accessToken);
        } catch (e) {
            // if we couldn't save to indexedDB, fall back to localStorage.  We
            // store the access token unencrypted since localStorage only saves
            // strings.
            if (!!credentials.accessToken) {
                localStorage.setItem("mx_access_token", credentials.accessToken);
            } else {
                localStorage.removeItem("mx_access_token");
            }
        }
        localStorage.setItem("mx_has_pickle_key", String(true));
    } else {
        try {
            await StorageManager.idbSave("account", "mx_access_token", credentials.accessToken);
        } catch (e) {
            if (!!credentials.accessToken) {
                localStorage.setItem("mx_access_token", credentials.accessToken);
            } else {
                localStorage.removeItem("mx_access_token");
            }
        }
        if (localStorage.getItem("mx_has_pickle_key") === "true") {
            logger.error("Expected a pickle key, but none provided.  Encryption may not work.");
        }
    }

    // if we didn't get a deviceId from the login, leave mx_device_id unset,
    // rather than setting it to "undefined".
    //
    // (in this case MatrixClient doesn't bother with the crypto stuff
    // - that's fine for us).
    if (credentials.deviceId) {
        localStorage.setItem("mx_device_id", credentials.deviceId);
    }

    SecurityCustomisations.persistCredentials?.(credentials);

    logger.log(`Session persisted for ${credentials.userId}`);
}

let _isLoggingOut = false;

/**
 * Logs the current session out and transitions to the logged-out state
 */
export function logout(): void {
    if (!MatrixClientPeg.get()) return;

    PosthogAnalytics.instance.logout();

    if (MatrixClientPeg.get()!.isGuest()) {
        // logout doesn't work for guest sessions
        // Also we sometimes want to re-log in a guest session if we abort the login.
        // defer until next tick because it calls a synchronous dispatch, and we are likely here from a dispatch.
        setImmediate(() => onLoggedOut());
        return;
    }

    _isLoggingOut = true;
    const client = MatrixClientPeg.get()!;
    PlatformPeg.get()?.destroyPickleKey(client.getSafeUserId(), client.getDeviceId() ?? "");
    client.logout(true).then(onLoggedOut, (err) => {
        // Just throwing an error here is going to be very unhelpful
        // if you're trying to log out because your server's down and
        // you want to log into a different server, so just forget the
        // access token. It's annoying that this will leave the access
        // token still valid, but we should fix this by having access
        // tokens expire (and if you really think you've been compromised,
        // change your password).
        logger.warn("Failed to call logout API: token will not be invalidated", err);
        onLoggedOut();
    });
}

export function softLogout(): void {
    if (!MatrixClientPeg.get()) return;

    // Track that we've detected and trapped a soft logout. This helps prevent other
    // parts of the app from starting if there's no point (ie: don't sync if we've
    // been soft logged out, despite having credentials and data for a MatrixClient).
    localStorage.setItem("mx_soft_logout", "true");

    // Dev note: please keep this log line around. It can be useful for track down
    // random clients stopping in the middle of the logs.
    logger.log("Soft logout initiated");
    _isLoggingOut = true; // to avoid repeated flags
    // Ensure that we dispatch a view change **before** stopping the client so
    // so that React components unmount first. This avoids React soft crashes
    // that can occur when components try to use a null client.
    dis.dispatch({ action: "on_client_not_viable" }); // generic version of on_logged_out
    stopMatrixClient(/*unsetClient=*/ false);

    // DO NOT CALL LOGOUT. A soft logout preserves data, logout does not.
}

export function isSoftLogout(): boolean {
    return localStorage.getItem("mx_soft_logout") === "true";
}

export function isLoggingOut(): boolean {
    return _isLoggingOut;
}

/**
 * Starts the matrix client and all other react-sdk services that
 * listen for events while a session is logged in.
 * @param client the matrix client to start
 * @param {boolean} startSyncing True (default) to actually start
 * syncing the client.
 */
async function startMatrixClient(client: MatrixClient, startSyncing = true): Promise<void> {
    logger.log(`Lifecycle: Starting MatrixClient`);

    // dispatch this before starting the matrix client: it's used
    // to add listeners for the 'sync' event so otherwise we'd have
    // a race condition (and we need to dispatch synchronously for this
    // to work).
    dis.dispatch({ action: "will_start_client" }, true);

    // reset things first just in case
    SdkContextClass.instance.typingStore.reset();
    ToastStore.sharedInstance().reset();

    DialogOpener.instance.prepare(client);
    Notifier.start();
    UserActivity.sharedInstance().start();
    DMRoomMap.makeShared(client).start();
    IntegrationManagers.sharedInstance().startWatching();
    ActiveWidgetStore.instance.start();
    LegacyCallHandler.instance.start();

    // Start Mjolnir even though we haven't checked the feature flag yet. Starting
    // the thing just wastes CPU cycles, but should result in no actual functionality
    // being exposed to the user.
    Mjolnir.sharedInstance().start();

    if (startSyncing) {
        // The client might want to populate some views with events from the
        // index (e.g. the FilePanel), therefore initialize the event index
        // before the client.
        await EventIndexPeg.init();
        await MatrixClientPeg.start();
    } else {
        logger.warn("Caller requested only auxiliary services be started");
        await MatrixClientPeg.assign();
    }

    // Run the migrations after the MatrixClientPeg has been assigned
    SettingsStore.runMigrations();

    // This needs to be started after crypto is set up
    DeviceListener.sharedInstance().start(client);
    // Similarly, don't start sending presence updates until we've started
    // the client
    if (!SettingsStore.getValue("lowBandwidth")) {
        Presence.start();
    }

    // Now that we have a MatrixClientPeg, update the Jitsi info
    Jitsi.getInstance().start();

    // dispatch that we finished starting up to wire up any other bits
    // of the matrix client that cannot be set prior to starting up.
    dis.dispatch({ action: "client_started" });

    if (isSoftLogout()) {
        softLogout();
    }
}

/*
 * Stops a running client and all related services, and clears persistent
 * storage. Used after a session has been logged out.
 */
export async function onLoggedOut(): Promise<void> {
    // Ensure that we dispatch a view change **before** stopping the client,
    // that React components unmount first. This avoids React soft crashes
    // that can occur when components try to use a null client.
    dis.fire(Action.OnLoggedOut, true);
    stopMatrixClient();
    await clearStorage({ deleteEverything: true });
    LifecycleCustomisations.onLoggedOutAndStorageCleared?.();
    await PlatformPeg.get()?.clearStorage();

    // Do this last, so we can make sure all storage has been cleared and all
    // customisations got the memo.
    if (SdkConfig.get().logout_redirect_url) {
        logger.log("Redirecting to external provider to finish logout");
        // XXX: Defer this so that it doesn't race with MatrixChat unmounting the world by going to /#/login
        window.setTimeout(() => {
            window.location.href = SdkConfig.get().logout_redirect_url!;
        }, 100);
    }
    // Do this last to prevent racing `stopMatrixClient` and `on_logged_out` with MatrixChat handling Session.logged_out
    _isLoggingOut = false;
}

/**
 * @param {object} opts Options for how to clear storage.
 * @returns {Promise} promise which resolves once the stores have been cleared
 */
async function clearStorage(opts?: { deleteEverything?: boolean }): Promise<void> {
    if (window.localStorage) {
        // try to save any 3pid invites from being obliterated and registration time
        const pendingInvites = ThreepidInviteStore.instance.getWireInvites();
        const registrationTime = window.localStorage.getItem("mx_registration_time");

        window.localStorage.clear();
        AbstractLocalStorageSettingsHandler.clear();

        try {
            await StorageManager.idbDelete("account", "mx_access_token");
        } catch (e) {
            logger.error("idbDelete failed for account:mx_access_token", e);
        }

        // now restore those invites and registration time
        if (!opts?.deleteEverything) {
            pendingInvites.forEach((i) => {
                const roomId = i.roomId;
                delete i.roomId; // delete to avoid confusing the store
                ThreepidInviteStore.instance.storeInvite(roomId, i);
            });

            if (registrationTime) {
                window.localStorage.setItem("mx_registration_time", registrationTime);
            }
        }
    }

    window.sessionStorage?.clear();

    // create a temporary client to clear out the persistent stores.
    const cli = createMatrixClient({
        // we'll never make any requests, so can pass a bogus HS URL
        baseUrl: "",
    });

    await EventIndexPeg.deleteEventIndex();
    await cli.clearStores();
}

/**
 * Stop all the background processes related to the current client.
 * @param {boolean} unsetClient True (default) to abandon the client
 * on MatrixClientPeg after stopping.
 */
export function stopMatrixClient(unsetClient = true): void {
    Notifier.stop();
    LegacyCallHandler.instance.stop();
    UserActivity.sharedInstance().stop();
    SdkContextClass.instance.typingStore.reset();
    Presence.stop();
    ActiveWidgetStore.instance.stop();
    IntegrationManagers.sharedInstance().stopWatching();
    Mjolnir.sharedInstance().stop();
    DeviceListener.sharedInstance().stop();
    DMRoomMap.shared()?.stop();
    EventIndexPeg.stop();
    const cli = MatrixClientPeg.get();
    if (cli) {
        cli.stopClient();
        cli.removeAllListeners();

        if (unsetClient) {
            MatrixClientPeg.unset();
            EventIndexPeg.unset();
            cli.store.destroy();
        }
    }
}

// Utility method to perform a login with an existing access_token
window.mxLoginWithAccessToken = async (hsUrl: string, accessToken: string): Promise<void> => {
    const tempClient = createClient({
        baseUrl: hsUrl,
        accessToken,
    });
    const { user_id: userId } = await tempClient.whoami();
    await doSetLoggedIn(
        {
            homeserverUrl: hsUrl,
            accessToken,
            userId,
        },
        true,
    );
};<|MERGE_RESOLUTION|>--- conflicted
+++ resolved
@@ -292,16 +292,6 @@
         logger.warn("Cannot log in with token: can't determine HS URL to use");
         onFailedDelegatedAuthLogin(
             _t(
-<<<<<<< HEAD
-                "We asked the browser to remember which homeserver you use to let you sign in, " +
-                    "but unfortunately your browser has forgotten it. Go to the sign in page and try again.",
-            ),
-        );
-        Modal.createDialog(ErrorDialog, {
-            title: _t("We couldn't log you in"),
-            description: _t(
-=======
->>>>>>> c920e453
                 "We asked the browser to remember which homeserver you use to let you sign in, " +
                     "but unfortunately your browser has forgotten it. Go to the sign in page and try again.",
             ),
@@ -319,13 +309,8 @@
             return true;
         })
         .catch((error) => {
-<<<<<<< HEAD
-            const tryAgainCallback: TryAgainFunction = (tryAgain) => {
-                if (tryAgain) {
-=======
             const tryAgainCallback: TryAgainFunction = (shouldTryAgain) => {
                 if (shouldTryAgain) {
->>>>>>> c920e453
                     const cli = createClient({
                         baseUrl: homeserver,
                         idBaseUrl: identityServer,
@@ -347,11 +332,7 @@
 }
 
 /**
-<<<<<<< HEAD
- * After a successful token login or OIDC authorization
-=======
  * Called after a successful token login or OIDC authorization.
->>>>>>> c920e453
  * Clear storage then save new credentials in storage
  * @param credentials as returned from login
  */

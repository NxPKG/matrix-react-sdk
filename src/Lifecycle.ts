--- conflicted
+++ resolved
@@ -852,13 +852,9 @@
         await abortLogin();
     }
 
-<<<<<<< HEAD
-    MatrixClientPeg.replaceUsingCreds(credentials, credentials.oidcClientSettings);
-=======
     // check the session lock just before creating the new client
     checkSessionLock();
-    MatrixClientPeg.replaceUsingCreds(credentials);
->>>>>>> 8cd58238
+    MatrixClientPeg.replaceUsingCreds(credentials, credentials.oidcClientSettings);
     const client = MatrixClientPeg.safeGet();
 
     setSentryUser(credentials.userId);

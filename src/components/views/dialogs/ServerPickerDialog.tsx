--- conflicted
+++ resolved
@@ -84,6 +84,7 @@
         deriveData: async ({ value }): Promise<{ error?: string }> => {
             let hsUrl = (value ?? "").trim(); // trim to account for random whitespace
 
+            // try to lookup well-known using hsUrl/serverName
             try {
                 const discoveryResult = await AutoDiscovery.findClientConfig(hsUrl);
                 this.validatedConf = AutoDiscoveryUtils.buildValidatedConfigFromDiscovery(hsUrl, discoveryResult);
@@ -200,11 +201,7 @@
                         value="true"
                         checked={this.state.defaultChosen}
                         onChange={this.onDefaultChosen}
-<<<<<<< HEAD
-                        aria-label={_t("Default homeserver")}
-=======
                         data-testid="defaultHomeserver"
->>>>>>> 43d9e306
                     >
                         {defaultServerName}
                     </StyledRadioButton>

/*
Copyright 2017 Vector Creations Ltd
Copyright 2018 New Vector Ltd

Licensed under the Apache License, Version 2.0 (the "License");
you may not use this file except in compliance with the License.
You may obtain a copy of the License at

    http://www.apache.org/licenses/LICENSE-2.0

Unless required by applicable law or agreed to in writing, software
distributed under the License is distributed on an "AS IS" BASIS,
WITHOUT WARRANTIES OR CONDITIONS OF ANY KIND, either express or implied.
See the License for the specific language governing permissions and
limitations under the License.
*/

import React from "react";
import { logger } from "matrix-js-sdk/src/logger";
import { MatrixError } from "matrix-js-sdk/src/matrix";

import * as Email from "../../../email";
import AddThreepid from "../../../AddThreepid";
import { _t, UserFriendlyError } from "../../../languageHandler";
import Modal from "../../../Modal";
import Spinner from "../elements/Spinner";
import ErrorDialog, { extractErrorMessageFromError } from "./ErrorDialog";
import QuestionDialog from "./QuestionDialog";
import BaseDialog from "./BaseDialog";
import EditableText from "../elements/EditableText";
import { MatrixClientPeg } from "../../../MatrixClientPeg";

interface IProps {
    title: string;
    onFinished(ok?: boolean): void;
}

interface IState {
    emailAddress: string;
    emailBusy: boolean;
}

/*
 * Prompt the user to set an email address.
 *
 * On success, `onFinished(true)` is called.
 */
export default class SetEmailDialog extends React.Component<IProps, IState> {
    private addThreepid?: AddThreepid;

    public constructor(props: IProps) {
        super(props);

        this.state = {
            emailAddress: "",
            emailBusy: false,
        };
    }

    private onEmailAddressChanged = (value: string): void => {
        this.setState({
            emailAddress: value,
        });
    };

    private onSubmit = (): void => {
        const emailAddress = this.state.emailAddress;
        if (!Email.looksValid(emailAddress)) {
            Modal.createDialog(ErrorDialog, {
                title: _t("Invalid Email Address"),
                description: _t("This doesn't appear to be a valid email address"),
            });
            return;
        }
<<<<<<< HEAD
        this.addThreepid = new AddThreepid(MatrixClientPeg.get());
=======
        this.addThreepid = new AddThreepid(MatrixClientPeg.safeGet());
>>>>>>> 44f51fd1
        this.addThreepid.addEmailAddress(emailAddress).then(
            () => {
                Modal.createDialog(QuestionDialog, {
                    title: _t("Verification Pending"),
                    description: _t(
                        "Please check your email and click on the link it contains. Once this " +
                            "is done, click continue.",
                    ),
                    button: _t("Continue"),
                    onFinished: this.onEmailDialogFinished,
                });
            },
            (err) => {
                this.setState({ emailBusy: false });
                logger.error("Unable to add email address " + emailAddress + " " + err);
                Modal.createDialog(ErrorDialog, {
                    title: _t("Unable to add email address"),
                    description: extractErrorMessageFromError(err, _t("Operation failed")),
                });
            },
        );
        this.setState({ emailBusy: true });
    };

    private onCancelled = (): void => {
        this.props.onFinished(false);
    };

    private onEmailDialogFinished = (ok: boolean): void => {
        if (ok) {
            this.verifyEmailAddress();
        } else {
            this.setState({ emailBusy: false });
        }
    };

    private verifyEmailAddress(): void {
        this.addThreepid?.checkEmailLinkClicked().then(
            () => {
                this.props.onFinished(true);
            },
            (err) => {
                this.setState({ emailBusy: false });

                let underlyingError = err;
                if (err instanceof UserFriendlyError) {
                    underlyingError = err.cause;
                }

                if (underlyingError instanceof MatrixError && underlyingError.errcode === "M_THREEPID_AUTH_FAILED") {
                    const message =
                        _t("Unable to verify email address.") +
                        " " +
                        _t(
                            "Please check your email and click on the link it contains. Once this is done, click continue.",
                        );
                    Modal.createDialog(QuestionDialog, {
                        title: _t("Verification Pending"),
                        description: message,
                        button: _t("Continue"),
                        onFinished: this.onEmailDialogFinished,
                    });
                } else {
                    logger.error("Unable to verify email address: " + err);
                    Modal.createDialog(ErrorDialog, {
                        title: _t("Unable to verify email address."),
                        description: extractErrorMessageFromError(err, _t("Operation failed")),
                    });
                }
            },
        );
    }

    public render(): React.ReactNode {
        const emailInput = this.state.emailBusy ? (
            <Spinner />
        ) : (
            <EditableText
                initialValue={this.state.emailAddress}
                className="mx_SetEmailDialog_email_input"
                placeholder={_t("Email address")}
                placeholderClassName="mx_SetEmailDialog_email_input_placeholder"
                blurToCancel={false}
                onValueChanged={this.onEmailAddressChanged}
            />
        );

        return (
            <BaseDialog
                className="mx_SetEmailDialog"
                onFinished={this.onCancelled}
                title={this.props.title}
                contentId="mx_Dialog_content"
            >
                <div className="mx_Dialog_content">
                    <p id="mx_Dialog_content">
                        {_t("This will allow you to reset your password and receive notifications.")}
                    </p>
                    {emailInput}
                </div>
                <div className="mx_Dialog_buttons">
                    <input className="mx_Dialog_primary" type="submit" value={_t("Continue")} onClick={this.onSubmit} />
                    <input type="submit" value={_t("Skip")} onClick={this.onCancelled} />
                </div>
            </BaseDialog>
        );
    }
}<|MERGE_RESOLUTION|>--- conflicted
+++ resolved
@@ -72,11 +72,7 @@
             });
             return;
         }
-<<<<<<< HEAD
-        this.addThreepid = new AddThreepid(MatrixClientPeg.get());
-=======
         this.addThreepid = new AddThreepid(MatrixClientPeg.safeGet());
->>>>>>> 44f51fd1
         this.addThreepid.addEmailAddress(emailAddress).then(
             () => {
                 Modal.createDialog(QuestionDialog, {

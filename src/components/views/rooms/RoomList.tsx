/*
Copyright 2015-2018, 2020, 2021 The Matrix.org Foundation C.I.C.

Licensed under the Apache License, Version 2.0 (the "License");
you may not use this file except in compliance with the License.
You may obtain a copy of the License at

    http://www.apache.org/licenses/LICENSE-2.0

Unless required by applicable law or agreed to in writing, software
distributed under the License is distributed on an "AS IS" BASIS,
WITHOUT WARRANTIES OR CONDITIONS OF ANY KIND, either express or implied.
See the License for the specific language governing permissions and
limitations under the License.
*/

import { EventType, RoomType } from "matrix-js-sdk/src/@types/event";
import { Room } from "matrix-js-sdk/src/models/room";
import React, { ComponentType, createRef, ReactComponentElement, SyntheticEvent } from "react";

import { IState as IRovingTabIndexState, RovingTabIndexProvider } from "../../../accessibility/RovingTabIndex";
import MatrixClientContext from "../../../contexts/MatrixClientContext";
import { shouldShowComponent } from "../../../customisations/helpers/UIComponents";
import { Action } from "../../../dispatcher/actions";
import defaultDispatcher from "../../../dispatcher/dispatcher";
import { ActionPayload } from "../../../dispatcher/payloads";
import { ViewRoomDeltaPayload } from "../../../dispatcher/payloads/ViewRoomDeltaPayload";
import { ViewRoomPayload } from "../../../dispatcher/payloads/ViewRoomPayload";
import { useEventEmitterState } from "../../../hooks/useEventEmitter";
import { _t, _td } from "../../../languageHandler";
import { MatrixClientPeg } from "../../../MatrixClientPeg";
import PosthogTrackers from "../../../PosthogTrackers";
import SettingsStore from "../../../settings/SettingsStore";
import { useFeatureEnabled } from "../../../hooks/useSettings";
import { UIComponent } from "../../../settings/UIFeature";
import { RoomNotificationStateStore } from "../../../stores/notifications/RoomNotificationStateStore";
import { ITagMap } from "../../../stores/room-list/algorithms/models";
import { DefaultTagID, TagID } from "../../../stores/room-list/models";
import { UPDATE_EVENT } from "../../../stores/AsyncStore";
import RoomListStore from "../../../stores/room-list/RoomListStore";
import {
    isMetaSpace,
    ISuggestedRoom,
    MetaSpace,
    SpaceKey,
    UPDATE_SELECTED_SPACE,
    UPDATE_SUGGESTED_ROOMS,
} from "../../../stores/spaces";
import SpaceStore from "../../../stores/spaces/SpaceStore";
import { arrayFastClone, arrayHasDiff } from "../../../utils/arrays";
import { objectShallowClone, objectWithOnly } from "../../../utils/objects";
import ResizeNotifier from "../../../utils/ResizeNotifier";
import { shouldShowSpaceInvite, showAddExistingRooms, showCreateNewRoom, showSpaceInvite } from "../../../utils/space";
import { ChevronFace, ContextMenuTooltipButton, MenuProps, useContextMenu } from "../../structures/ContextMenu";
import RoomAvatar from "../avatars/RoomAvatar";
import { BetaPill } from "../beta/BetaCard";
import IconizedContextMenu, {
    IconizedContextMenuOption,
    IconizedContextMenuOptionList,
} from "../context_menus/IconizedContextMenu";
import AccessibleTooltipButton from "../elements/AccessibleTooltipButton";
import ExtraTile from "./ExtraTile";
import RoomSublist, { IAuxButtonProps } from "./RoomSublist";
import { SdkContextClass } from "../../../contexts/SDKContext";
import { RoomListStoreEvent } from "../../../stores/room-list/Interface";

interface IProps {
    onKeyDown: (ev: React.KeyboardEvent, state: IRovingTabIndexState) => void;
    onFocus: (ev: React.FocusEvent) => void;
    onBlur: (ev: React.FocusEvent) => void;
    onResize: () => void;
    onListCollapse?: (isExpanded: boolean) => void;
    resizeNotifier: ResizeNotifier;
    isMinimized: boolean;
    activeSpace: SpaceKey;
}

interface IState {
    sublists: ITagMap;
    currentRoomId?: string;
    suggestedRooms: ISuggestedRoom[];
}

export const TAG_ORDER: TagID[] = [
    DefaultTagID.Invite,
    DefaultTagID.SavedItems,
    DefaultTagID.Favourite,
    DefaultTagID.DM,
    DefaultTagID.Untagged,
    DefaultTagID.LowPriority,
    DefaultTagID.ServerNotice,
    DefaultTagID.Suggested,
    DefaultTagID.Archived,
];
const ALWAYS_VISIBLE_TAGS: TagID[] = [DefaultTagID.DM, DefaultTagID.Untagged];

interface ITagAesthetics {
    sectionLabel: string;
    sectionLabelRaw?: string;
    AuxButtonComponent?: ComponentType<IAuxButtonProps>;
    isInvite: boolean;
    defaultHidden: boolean;
}

type TagAestheticsMap = Partial<{
    [tagId in TagID]: ITagAesthetics;
}>;

const auxButtonContextMenuPosition = (handle: HTMLDivElement): MenuProps => {
    const rect = handle.getBoundingClientRect();
    return {
        chevronFace: ChevronFace.None,
        left: rect.left - 7,
        top: rect.top + rect.height,
    };
};

const DmAuxButton: React.FC<IAuxButtonProps> = ({ tabIndex, dispatcher = defaultDispatcher }) => {
    const [menuDisplayed, handle, openMenu, closeMenu] = useContextMenu<HTMLDivElement>();
    const activeSpace = useEventEmitterState(SpaceStore.instance, UPDATE_SELECTED_SPACE, () => {
        return SpaceStore.instance.activeSpaceRoom;
    });

    const showCreateRooms = shouldShowComponent(UIComponent.CreateRooms);
    const showInviteUsers = shouldShowComponent(UIComponent.InviteUsers);

    if (activeSpace && (showCreateRooms || showInviteUsers)) {
        let contextMenu: JSX.Element | undefined;
        if (menuDisplayed && handle.current) {
            const canInvite = shouldShowSpaceInvite(activeSpace);

            contextMenu = (
                <IconizedContextMenu {...auxButtonContextMenuPosition(handle.current)} onFinished={closeMenu} compact>
                    <IconizedContextMenuOptionList first>
                        {showCreateRooms && (
                            <IconizedContextMenuOption
                                label={_t("Start new chat")}
                                iconClassName="mx_RoomList_iconStartChat"
                                onClick={(e) => {
                                    e.preventDefault();
                                    e.stopPropagation();
                                    closeMenu();
                                    defaultDispatcher.dispatch({ action: "view_create_chat" });
                                    PosthogTrackers.trackInteraction(
                                        "WebRoomListRoomsSublistPlusMenuCreateChatItem",
                                        e,
                                    );
                                }}
                            />
                        )}
                        {showInviteUsers && (
                            <IconizedContextMenuOption
                                label={_t("Invite to space")}
                                iconClassName="mx_RoomList_iconInvite"
                                onClick={(e) => {
                                    e.preventDefault();
                                    e.stopPropagation();
                                    closeMenu();
                                    showSpaceInvite(activeSpace);
                                }}
                                disabled={!canInvite}
                                tooltip={
                                    canInvite
                                        ? undefined
                                        : _t("You do not have permissions to invite people to this space")
                                }
                            />
                        )}
                    </IconizedContextMenuOptionList>
                </IconizedContextMenu>
            );
        }

        return (
            <>
                <ContextMenuTooltipButton
                    tabIndex={tabIndex}
                    onClick={openMenu}
                    className="mx_RoomSublist_auxButton"
                    tooltipClassName="mx_RoomSublist_addRoomTooltip"
                    aria-label={_t("Add people")}
                    title={_t("Add people")}
                    isExpanded={menuDisplayed}
                    inputRef={handle}
                />

                {contextMenu}
            </>
        );
    } else if (!activeSpace && showCreateRooms) {
        return (
            <AccessibleTooltipButton
                tabIndex={tabIndex}
                onClick={(e) => {
                    dispatcher.dispatch({ action: "view_create_chat" });
                    PosthogTrackers.trackInteraction("WebRoomListRoomsSublistPlusMenuCreateChatItem", e);
                }}
                className="mx_RoomSublist_auxButton"
                tooltipClassName="mx_RoomSublist_addRoomTooltip"
                aria-label={_t("Start chat")}
                title={_t("Start chat")}
            />
        );
    }

    return null;
};

const UntaggedAuxButton: React.FC<IAuxButtonProps> = ({ tabIndex }) => {
    const [menuDisplayed, handle, openMenu, closeMenu] = useContextMenu<HTMLDivElement>();
    const activeSpace = useEventEmitterState<Room | null>(SpaceStore.instance, UPDATE_SELECTED_SPACE, () => {
        return SpaceStore.instance.activeSpaceRoom;
    });

    const showCreateRoom = shouldShowComponent(UIComponent.CreateRooms);
    const showExploreRooms = shouldShowComponent(UIComponent.ExploreRooms);

    const videoRoomsEnabled = useFeatureEnabled("feature_video_rooms");
    const elementCallVideoRoomsEnabled = useFeatureEnabled("feature_element_call_video_rooms");

    let contextMenuContent: JSX.Element | undefined;
    if (menuDisplayed && activeSpace) {
        const canAddRooms = activeSpace.currentState.maySendStateEvent(
            EventType.SpaceChild,
            MatrixClientPeg.safeGet().getSafeUserId(),
        );

        contextMenuContent = (
            <IconizedContextMenuOptionList first>
                <IconizedContextMenuOption
                    label={_t("Explore rooms")}
                    iconClassName="mx_RoomList_iconExplore"
                    onClick={(e) => {
                        e.preventDefault();
                        e.stopPropagation();
                        closeMenu();
                        defaultDispatcher.dispatch<ViewRoomPayload>({
                            action: Action.ViewRoom,
                            room_id: activeSpace.roomId,
                            metricsTrigger: undefined, // other
                        });
                        PosthogTrackers.trackInteraction("WebRoomListRoomsSublistPlusMenuExploreRoomsItem", e);
                    }}
                />
                {showCreateRoom ? (
                    <>
                        <IconizedContextMenuOption
                            label={_t("New room")}
                            iconClassName="mx_RoomList_iconNewRoom"
                            onClick={(e) => {
                                e.preventDefault();
                                e.stopPropagation();
                                closeMenu();
                                showCreateNewRoom(activeSpace);
                                PosthogTrackers.trackInteraction("WebRoomListRoomsSublistPlusMenuCreateRoomItem", e);
                            }}
                            disabled={!canAddRooms}
                            tooltip={
                                canAddRooms
                                    ? undefined
                                    : _t("You do not have permissions to create new rooms in this space")
                            }
                        />
                        {videoRoomsEnabled && (
                            <IconizedContextMenuOption
                                label={_t("New video room")}
                                iconClassName="mx_RoomList_iconNewVideoRoom"
                                onClick={(e) => {
                                    e.preventDefault();
                                    e.stopPropagation();
                                    closeMenu();
                                    showCreateNewRoom(
                                        activeSpace,
                                        elementCallVideoRoomsEnabled ? RoomType.UnstableCall : RoomType.ElementVideo,
                                    );
                                }}
                                disabled={!canAddRooms}
                                tooltip={
                                    canAddRooms
                                        ? undefined
                                        : _t("You do not have permissions to create new rooms in this space")
                                }
                            >
                                <BetaPill />
                            </IconizedContextMenuOption>
                        )}
                        <IconizedContextMenuOption
                            label={_t("Add existing room")}
                            iconClassName="mx_RoomList_iconAddExistingRoom"
                            onClick={(e) => {
                                e.preventDefault();
                                e.stopPropagation();
                                closeMenu();
                                showAddExistingRooms(activeSpace);
                            }}
                            disabled={!canAddRooms}
                            tooltip={
                                canAddRooms ? undefined : _t("You do not have permissions to add rooms to this space")
                            }
                        />
                    </>
                ) : null}
            </IconizedContextMenuOptionList>
        );
    } else if (menuDisplayed) {
        contextMenuContent = (
            <IconizedContextMenuOptionList first>
                {showCreateRoom && (
                    <>
                        <IconizedContextMenuOption
                            label={_t("New room")}
                            iconClassName="mx_RoomList_iconNewRoom"
                            onClick={(e) => {
                                e.preventDefault();
                                e.stopPropagation();
                                closeMenu();
                                defaultDispatcher.dispatch({ action: "view_create_room" });
                                PosthogTrackers.trackInteraction("WebRoomListRoomsSublistPlusMenuCreateRoomItem", e);
                            }}
                        />
                        {videoRoomsEnabled && (
                            <IconizedContextMenuOption
                                label={_t("New video room")}
                                iconClassName="mx_RoomList_iconNewVideoRoom"
                                onClick={(e) => {
                                    e.preventDefault();
                                    e.stopPropagation();
                                    closeMenu();
                                    defaultDispatcher.dispatch({
                                        action: "view_create_room",
                                        type: elementCallVideoRoomsEnabled
                                            ? RoomType.UnstableCall
                                            : RoomType.ElementVideo,
                                    });
                                }}
                            >
                                <BetaPill />
                            </IconizedContextMenuOption>
                        )}
                    </>
                )}
                {showExploreRooms ? (
                    <IconizedContextMenuOption
                        label={_t("Explore public rooms")}
                        iconClassName="mx_RoomList_iconExplore"
                        onClick={(e) => {
                            e.preventDefault();
                            e.stopPropagation();
                            closeMenu();
                            PosthogTrackers.trackInteraction("WebRoomListRoomsSublistPlusMenuExploreRoomsItem", e);
                            defaultDispatcher.fire(Action.ViewRoomDirectory);
                        }}
                    />
                ) : null}
            </IconizedContextMenuOptionList>
        );
    }

    let contextMenu: JSX.Element | null = null;
    if (menuDisplayed && handle.current) {
        contextMenu = (
            <IconizedContextMenu {...auxButtonContextMenuPosition(handle.current)} onFinished={closeMenu} compact>
                {contextMenuContent}
            </IconizedContextMenu>
        );
    }

    if (showCreateRoom || showExploreRooms) {
        return (
            <>
                <ContextMenuTooltipButton
                    tabIndex={tabIndex}
                    onClick={openMenu}
                    className="mx_RoomSublist_auxButton"
                    tooltipClassName="mx_RoomSublist_addRoomTooltip"
                    aria-label={_t("Add room")}
                    title={_t("Add room")}
                    isExpanded={menuDisplayed}
                    inputRef={handle}
                />

                {contextMenu}
            </>
        );
    }

    return null;
};

const TAG_AESTHETICS: TagAestheticsMap = {
    [DefaultTagID.Invite]: {
        sectionLabel: _td("Invites"),
        isInvite: true,
        defaultHidden: false,
    },
    [DefaultTagID.Favourite]: {
        sectionLabel: _td("Favourites"),
        isInvite: false,
        defaultHidden: false,
    },
    [DefaultTagID.SavedItems]: {
        sectionLabel: _td("Saved Items"),
        isInvite: false,
        defaultHidden: false,
    },
    [DefaultTagID.DM]: {
        sectionLabel: _td("People"),
        isInvite: false,
        defaultHidden: false,
        AuxButtonComponent: DmAuxButton,
    },
    [DefaultTagID.Untagged]: {
        sectionLabel: _td("Rooms"),
        isInvite: false,
        defaultHidden: false,
        AuxButtonComponent: UntaggedAuxButton,
    },
    [DefaultTagID.LowPriority]: {
        sectionLabel: _td("Low priority"),
        isInvite: false,
        defaultHidden: false,
    },
    [DefaultTagID.ServerNotice]: {
        sectionLabel: _td("System Alerts"),
        isInvite: false,
        defaultHidden: false,
    },

    // TODO: Replace with archived view: https://github.com/vector-im/element-web/issues/14038
    [DefaultTagID.Archived]: {
        sectionLabel: _td("Historical"),
        isInvite: false,
        defaultHidden: true,
    },

    [DefaultTagID.Suggested]: {
        sectionLabel: _td("Suggested Rooms"),
        isInvite: false,
        defaultHidden: false,
    },
};

export default class RoomList extends React.PureComponent<IProps, IState> {
    private dispatcherRef?: string;
    private treeRef = createRef<HTMLDivElement>();

    public static contextType = MatrixClientContext;
    public declare context: React.ContextType<typeof MatrixClientContext>;

    public constructor(props: IProps) {
        super(props);

        this.state = {
            sublists: {},
            suggestedRooms: SpaceStore.instance.suggestedRooms,
        };
    }

    public componentDidMount(): void {
        this.dispatcherRef = defaultDispatcher.register(this.onAction);
        SdkContextClass.instance.roomViewStore.on(UPDATE_EVENT, this.onRoomViewStoreUpdate);
        SpaceStore.instance.on(UPDATE_SUGGESTED_ROOMS, this.updateSuggestedRooms);
<<<<<<< HEAD
        RoomListStore.instance.on(RoomListStoreEvent.ListsUpdate, this.updateLists);
        this.favouriteMessageWatcher = SettingsStore.watchSetting(
            "feature_favourite_messages",
            null,
            (...[, , , value]) => {
                this.setState({ feature_favourite_messages: value });
            },
        );
=======
        RoomListStore.instance.on(LISTS_UPDATE_EVENT, this.updateLists);
>>>>>>> 8b8ca425
        this.updateLists(); // trigger the first update
    }

    public componentWillUnmount(): void {
        SpaceStore.instance.off(UPDATE_SUGGESTED_ROOMS, this.updateSuggestedRooms);
<<<<<<< HEAD
        RoomListStore.instance.off(RoomListStoreEvent.ListsUpdate, this.updateLists);
        SettingsStore.unwatchSetting(this.favouriteMessageWatcher);
=======
        RoomListStore.instance.off(LISTS_UPDATE_EVENT, this.updateLists);
>>>>>>> 8b8ca425
        if (this.dispatcherRef) defaultDispatcher.unregister(this.dispatcherRef);
        SdkContextClass.instance.roomViewStore.off(UPDATE_EVENT, this.onRoomViewStoreUpdate);
    }

    private onRoomViewStoreUpdate = (): void => {
        this.setState({
            currentRoomId: SdkContextClass.instance.roomViewStore.getRoomId() ?? undefined,
        });
    };

    private onAction = (payload: ActionPayload): void => {
        if (payload.action === Action.ViewRoomDelta) {
            const viewRoomDeltaPayload = payload as ViewRoomDeltaPayload;
            const currentRoomId = SdkContextClass.instance.roomViewStore.getRoomId();
            if (!currentRoomId) return;
            const room = this.getRoomDelta(currentRoomId, viewRoomDeltaPayload.delta, viewRoomDeltaPayload.unread);
            if (room) {
                defaultDispatcher.dispatch<ViewRoomPayload>({
                    action: Action.ViewRoom,
                    room_id: room.roomId,
                    show_room_tile: true, // to make sure the room gets scrolled into view
                    metricsTrigger: "WebKeyboardShortcut",
                    metricsViaKeyboard: true,
                });
            }
        } else if (payload.action === Action.PstnSupportUpdated) {
            this.updateLists();
        }
    };

    private getRoomDelta = (roomId: string, delta: number, unread = false): Room => {
        const lists = RoomListStore.instance.orderedLists;
        const rooms: Room[] = [];
        TAG_ORDER.forEach((t) => {
            let listRooms = lists[t];

            if (unread) {
                // filter to only notification rooms (and our current active room so we can index properly)
                listRooms = listRooms.filter((r) => {
                    const state = RoomNotificationStateStore.instance.getRoomState(r);
                    return state.room.roomId === roomId || state.isUnread;
                });
            }

            rooms.push(...listRooms);
        });

        const currentIndex = rooms.findIndex((r) => r.roomId === roomId);
        // use slice to account for looping around the start
        const [room] = rooms.slice((currentIndex + delta) % rooms.length);
        return room;
    };

    private updateSuggestedRooms = (suggestedRooms: ISuggestedRoom[]): void => {
        this.setState({ suggestedRooms });
    };

    private updateLists = (): void => {
        const newLists = RoomListStore.instance.orderedLists;
        const previousListIds = Object.keys(this.state.sublists);
        const newListIds = Object.keys(newLists);

        let doUpdate = arrayHasDiff(previousListIds, newListIds);
        if (!doUpdate) {
            // so we didn't have the visible sublists change, but did the contents of those
            // sublists change significantly enough to break the sticky headers? Probably, so
            // let's check the length of each.
            for (const tagId of newListIds) {
                const oldRooms = this.state.sublists[tagId];
                const newRooms = newLists[tagId];
                if (oldRooms.length !== newRooms.length) {
                    doUpdate = true;
                    break;
                }
            }
        }

        if (doUpdate) {
            // We have to break our reference to the room list store if we want to be able to
            // diff the object for changes, so do that.
            // @ts-ignore - ITagMap is ts-ignored so this will have to be too
            const newSublists = objectWithOnly(newLists, newListIds);
            const sublists = objectShallowClone(newSublists, (k, v) => arrayFastClone(v));

            this.setState({ sublists }, () => {
                this.props.onResize();
            });
        }
    };

    private renderSuggestedRooms(): ReactComponentElement<typeof ExtraTile>[] {
        return this.state.suggestedRooms.map((room) => {
            const name = room.name || room.canonical_alias || room.aliases?.[0] || _t("Empty room");
            const avatar = (
                <RoomAvatar
                    oobData={{
                        name,
                        avatarUrl: room.avatar_url,
                    }}
                    width={32}
                    height={32}
                    resizeMethod="crop"
                />
            );
            const viewRoom = (ev: SyntheticEvent): void => {
                defaultDispatcher.dispatch<ViewRoomPayload>({
                    action: Action.ViewRoom,
                    room_alias: room.canonical_alias || room.aliases?.[0],
                    room_id: room.room_id,
                    via_servers: room.viaServers,
                    oob_data: {
                        avatarUrl: room.avatar_url,
                        name,
                    },
                    metricsTrigger: "RoomList",
                    metricsViaKeyboard: ev.type !== "click",
                });
            };
            return (
                <ExtraTile
                    isMinimized={this.props.isMinimized}
                    isSelected={this.state.currentRoomId === room.room_id}
                    displayName={name}
                    avatar={avatar}
                    onClick={viewRoom}
                    key={`suggestedRoomTile_${room.room_id}`}
                />
            );
        });
    }

    private renderSublists(): React.ReactElement[] {
        // show a skeleton UI if the user is in no rooms and they are not filtering and have no suggested rooms
        const showSkeleton =
            !this.state.suggestedRooms?.length &&
            Object.values(RoomListStore.instance.orderedLists).every((list) => !list?.length);

        return TAG_ORDER.map((orderedTagId) => {
            let extraTiles: ReactComponentElement<typeof ExtraTile>[] | undefined;
            if (orderedTagId === DefaultTagID.Suggested) {
                extraTiles = this.renderSuggestedRooms();
            }

            const aesthetics = TAG_AESTHETICS[orderedTagId];
            if (!aesthetics) throw new Error(`Tag ${orderedTagId} does not have aesthetics`);

            let alwaysVisible = ALWAYS_VISIBLE_TAGS.includes(orderedTagId);
            if (
                (this.props.activeSpace === MetaSpace.Favourites && orderedTagId !== DefaultTagID.Favourite) ||
                (this.props.activeSpace === MetaSpace.People && orderedTagId !== DefaultTagID.DM) ||
                (this.props.activeSpace === MetaSpace.Orphans && orderedTagId === DefaultTagID.DM) ||
                (!isMetaSpace(this.props.activeSpace) &&
                    orderedTagId === DefaultTagID.DM &&
                    !SettingsStore.getValue("Spaces.showPeopleInSpace", this.props.activeSpace))
            ) {
                alwaysVisible = false;
            }

            let forceExpanded = false;
            if (
                (this.props.activeSpace === MetaSpace.Favourites && orderedTagId === DefaultTagID.Favourite) ||
                (this.props.activeSpace === MetaSpace.People && orderedTagId === DefaultTagID.DM)
            ) {
                forceExpanded = true;
            }
            // The cost of mounting/unmounting this component offsets the cost
            // of keeping it in the DOM and hiding it when it is not required
            return (
                <RoomSublist
                    key={`sublist-${orderedTagId}`}
                    tagId={orderedTagId}
                    forRooms={true}
                    startAsHidden={aesthetics.defaultHidden}
                    label={aesthetics.sectionLabelRaw ? aesthetics.sectionLabelRaw : _t(aesthetics.sectionLabel)}
                    AuxButtonComponent={aesthetics.AuxButtonComponent}
                    isMinimized={this.props.isMinimized}
                    showSkeleton={showSkeleton}
                    extraTiles={extraTiles}
                    resizeNotifier={this.props.resizeNotifier}
                    alwaysVisible={alwaysVisible}
                    onListCollapse={this.props.onListCollapse}
                    forceExpanded={forceExpanded}
                />
            );
        });
    }

    public focus(): void {
        // focus the first focusable element in this aria treeview widget
        const treeItems = this.treeRef.current?.querySelectorAll<HTMLElement>('[role="treeitem"]');
        if (!treeItems) return;
        [...treeItems].find((e) => e.offsetParent !== null)?.focus();
    }

    public render(): React.ReactNode {
        const sublists = this.renderSublists();
        return (
            <RovingTabIndexProvider handleHomeEnd handleUpDown onKeyDown={this.props.onKeyDown}>
                {({ onKeyDownHandler }) => (
                    <div
                        onFocus={this.props.onFocus}
                        onBlur={this.props.onBlur}
                        onKeyDown={onKeyDownHandler}
                        className="mx_RoomList"
                        role="tree"
                        aria-label={_t("Rooms")}
                        ref={this.treeRef}
                    >
                        {sublists}
                    </div>
                )}
            </RovingTabIndexProvider>
        );
    }
}<|MERGE_RESOLUTION|>--- conflicted
+++ resolved
@@ -460,29 +460,13 @@
         this.dispatcherRef = defaultDispatcher.register(this.onAction);
         SdkContextClass.instance.roomViewStore.on(UPDATE_EVENT, this.onRoomViewStoreUpdate);
         SpaceStore.instance.on(UPDATE_SUGGESTED_ROOMS, this.updateSuggestedRooms);
-<<<<<<< HEAD
         RoomListStore.instance.on(RoomListStoreEvent.ListsUpdate, this.updateLists);
-        this.favouriteMessageWatcher = SettingsStore.watchSetting(
-            "feature_favourite_messages",
-            null,
-            (...[, , , value]) => {
-                this.setState({ feature_favourite_messages: value });
-            },
-        );
-=======
-        RoomListStore.instance.on(LISTS_UPDATE_EVENT, this.updateLists);
->>>>>>> 8b8ca425
         this.updateLists(); // trigger the first update
     }
 
     public componentWillUnmount(): void {
         SpaceStore.instance.off(UPDATE_SUGGESTED_ROOMS, this.updateSuggestedRooms);
-<<<<<<< HEAD
         RoomListStore.instance.off(RoomListStoreEvent.ListsUpdate, this.updateLists);
-        SettingsStore.unwatchSetting(this.favouriteMessageWatcher);
-=======
-        RoomListStore.instance.off(LISTS_UPDATE_EVENT, this.updateLists);
->>>>>>> 8b8ca425
         if (this.dispatcherRef) defaultDispatcher.unregister(this.dispatcherRef);
         SdkContextClass.instance.roomViewStore.off(UPDATE_EVENT, this.onRoomViewStoreUpdate);
     }

/*
Copyright 2015, 2016 OpenMarket Ltd
Copyright 2017, 2018 Vector Creations Ltd
Copyright 2020 The Matrix.org Foundation C.I.C.

Licensed under the Apache License, Version 2.0 (the "License");
you may not use this file except in compliance with the License.
You may obtain a copy of the License at

    http://www.apache.org/licenses/LICENSE-2.0

Unless required by applicable law or agreed to in writing, software
distributed under the License is distributed on an "AS IS" BASIS,
WITHOUT WARRANTIES OR CONDITIONS OF ANY KIND, either express or implied.
See the License for the specific language governing permissions and
limitations under the License.
*/

import * as React from "react";
import { createRef } from "react";
import { Room } from "matrix-js-sdk/src/models/room";
import classNames from 'classnames';
import { RovingTabIndexWrapper } from "../../../accessibility/RovingTabIndex";
import { _t } from "../../../languageHandler";
import AccessibleButton from "../../views/elements/AccessibleButton";
import RoomTile2 from "./RoomTile2";
import { ResizableBox, ResizeCallbackData } from "react-resizable";
import { ListLayout } from "../../../stores/room-list/ListLayout";
import {
    ContextMenu,
    ContextMenuButton,
    StyledMenuItemCheckbox,
    StyledMenuItemRadio,
} from "../../structures/ContextMenu";
import RoomListStore from "../../../stores/room-list/RoomListStore2";
import { ListAlgorithm, SortAlgorithm } from "../../../stores/room-list/algorithms/models";
import { DefaultTagID, TagID } from "../../../stores/room-list/models";
import dis from "../../../dispatcher/dispatcher";
import NotificationBadge from "./NotificationBadge";
import { ListNotificationState } from "../../../stores/notifications/ListNotificationState";
import AccessibleTooltipButton from "../elements/AccessibleTooltipButton";
import { Key } from "../../../Keyboard";
<<<<<<< HEAD
import defaultDispatcher from "../../../dispatcher/dispatcher";
import {ActionPayload} from "../../../dispatcher/payloads";
=======
import StyledCheckbox from "../elements/StyledCheckbox";
>>>>>>> 262c7b1f

// TODO: Remove banner on launch: https://github.com/vector-im/riot-web/issues/14231
// TODO: Rename on launch: https://github.com/vector-im/riot-web/issues/14231

/*******************************************************************
 *   CAUTION                                                       *
 *******************************************************************
 * This is a work in progress implementation and isn't complete or *
 * even useful as a component. Please avoid using it until this    *
 * warning disappears.                                             *
 *******************************************************************/

const SHOW_N_BUTTON_HEIGHT = 32; // As defined by CSS
const RESIZE_HANDLE_HEIGHT = 4; // As defined by CSS

const MAX_PADDING_HEIGHT = SHOW_N_BUTTON_HEIGHT + RESIZE_HANDLE_HEIGHT;

interface IProps {
    forRooms: boolean;
    rooms?: Room[];
    startAsHidden: boolean;
    label: string;
    onAddRoom?: () => void;
    addRoomLabel: string;
    isInvite: boolean;
    layout?: ListLayout;
    isMinimized: boolean;
    tagId: TagID;
    onResize: () => void;

    // TODO: Don't use this. It's for community invites, and community invites shouldn't be here.
    // You should feel bad if you use this.
    extraBadTilesThatShouldntExist?: React.ReactElement[];

    // TODO: Account for https://github.com/vector-im/riot-web/issues/14179
}

type PartialDOMRect = Pick<DOMRect, "left" | "top" | "height">;

interface IState {
    notificationState: ListNotificationState;
    contextMenuPosition: PartialDOMRect;
    isResizing: boolean;
}

export default class RoomSublist2 extends React.Component<IProps, IState> {
    private headerButton = createRef<HTMLDivElement>();
    private sublistRef = createRef<HTMLDivElement>();
    private dispatcherRef: string;

    constructor(props: IProps) {
        super(props);

        this.state = {
            notificationState: new ListNotificationState(this.props.isInvite, this.props.tagId),
            contextMenuPosition: null,
            isResizing: false,
        };
        this.state.notificationState.setRooms(this.props.rooms);
        this.dispatcherRef = defaultDispatcher.register(this.onAction);
    }

    private get numTiles(): number {
        return (this.props.rooms || []).length + (this.props.extraBadTilesThatShouldntExist || []).length;
    }

    private get numVisibleTiles(): number {
        if (!this.props.layout) return 0;
        const nVisible = Math.floor(this.props.layout.visibleTiles);
        return Math.min(nVisible, this.numTiles);
    }

    public componentDidUpdate() {
        this.state.notificationState.setRooms(this.props.rooms);
    }

    public componentWillUnmount() {
        this.state.notificationState.destroy();
        defaultDispatcher.unregister(this.dispatcherRef);
    }

    private onAction = (payload: ActionPayload) => {
        if (payload.action === "view_room" && payload.show_room_tile && this.props.rooms) {
            // XXX: we have to do this a tick later because we have incorrect intermediate props during a room change
            // where we lose the room we are changing from temporarily and then it comes back in an update right after.
            setImmediate(() => {
                const isCollapsed = this.props.layout.isCollapsed;
                const roomIndex = this.props.rooms.findIndex((r) => r.roomId === payload.room_id);

                if (isCollapsed && roomIndex > -1) {
                    this.toggleCollapsed();
                }
                // extend the visible section to include the room if it is entirely invisible
                if (roomIndex >= this.numVisibleTiles) {
                    this.props.layout.visibleTiles = this.props.layout.tilesWithPadding(roomIndex + 1, MAX_PADDING_HEIGHT);
                    this.forceUpdate(); // because the layout doesn't trigger a re-render
                }
            });
        }
    };

    private onAddRoom = (e) => {
        e.stopPropagation();
        if (this.props.onAddRoom) this.props.onAddRoom();
    };

    private onResize = (e: React.MouseEvent, data: ResizeCallbackData) => {
        const direction = e.movementY < 0 ? -1 : +1;
        const tileDiff = this.props.layout.pixelsToTiles(Math.abs(e.movementY)) * direction;
        this.props.layout.setVisibleTilesWithin(tileDiff, this.numTiles);
        this.forceUpdate(); // because the layout doesn't trigger a re-render
    };

    private onResizeStart = () => {
        this.setState({isResizing: true});
    };

    private onResizeStop = () => {
        this.setState({isResizing: false});
    };

    private onShowAllClick = () => {
        // TODO a11y keep focus somewhere useful: https://github.com/vector-im/riot-web/issues/14180
        this.props.layout.visibleTiles = this.props.layout.tilesWithPadding(this.numTiles, MAX_PADDING_HEIGHT);
        this.forceUpdate(); // because the layout doesn't trigger a re-render
    };

    private onShowLessClick = () => {
        // TODO a11y keep focus somewhere useful: https://github.com/vector-im/riot-web/issues/14180
        this.props.layout.visibleTiles = this.props.layout.defaultVisibleTiles;
        this.forceUpdate(); // because the layout doesn't trigger a re-render
    };

    private onOpenMenuClick = (ev: InputEvent) => {
        ev.preventDefault();
        ev.stopPropagation();
        const target = ev.target as HTMLButtonElement;
        this.setState({contextMenuPosition: target.getBoundingClientRect()});
    };

    private onContextMenu = (ev: React.MouseEvent) => {
        ev.preventDefault();
        ev.stopPropagation();
        this.setState({
            contextMenuPosition: {
                left: ev.clientX,
                top: ev.clientY,
                height: 0,
            },
        });
    };

    private onCloseMenu = () => {
        this.setState({contextMenuPosition: null});
    };

    private onUnreadFirstChanged = async () => {
        const isUnreadFirst = RoomListStore.instance.getListOrder(this.props.tagId) === ListAlgorithm.Importance;
        const newAlgorithm = isUnreadFirst ? ListAlgorithm.Natural : ListAlgorithm.Importance;
        await RoomListStore.instance.setListOrder(this.props.tagId, newAlgorithm);
    };

    private onTagSortChanged = async (sort: SortAlgorithm) => {
        await RoomListStore.instance.setTagSorting(this.props.tagId, sort);
    };

    private onMessagePreviewChanged = () => {
        this.props.layout.showPreviews = !this.props.layout.showPreviews;
        this.forceUpdate(); // because the layout doesn't trigger a re-render
    };

    private onBadgeClick = (ev: React.MouseEvent) => {
        ev.preventDefault();
        ev.stopPropagation();

        let room;
        if (this.props.tagId === DefaultTagID.Invite) {
            // switch to first room as that'll be the top of the list for the user
            room = this.props.rooms && this.props.rooms[0];
        } else {
            // find the first room with a count of the same colour as the badge count
            room = this.props.rooms.find((r: Room) => {
                const notifState = this.state.notificationState.getForRoom(r);
                return notifState.count > 0 && notifState.color === this.state.notificationState.color;
            });
        }

        if (room) {
            dis.dispatch({
                action: 'view_room',
                room_id: room.roomId,
                show_room_tile: true, // to make sure the room gets scrolled into view
            });
        }
    };

    private onHeaderClick = (ev: React.MouseEvent<HTMLDivElement>) => {
        let target = ev.target as HTMLDivElement;
        if (!target.classList.contains('mx_RoomSublist2_headerText')) {
            // If we don't have the headerText class, the user clicked the span in the headerText.
            target = target.parentElement as HTMLDivElement;
        }

        const possibleSticky = target.parentElement;
        const sublist = possibleSticky.parentElement.parentElement;
        if (possibleSticky.classList.contains('mx_RoomSublist2_headerContainer_sticky')) {
            // is sticky - jump to list
            sublist.scrollIntoView({behavior: 'smooth'});
        } else {
            // on screen - toggle collapse
            this.toggleCollapsed();
        }
    };

    private toggleCollapsed = () => {
        this.props.layout.isCollapsed = !this.props.layout.isCollapsed;
        this.forceUpdate(); // because the layout doesn't trigger an update
        setImmediate(() => this.props.onResize()); // needs to happen when the DOM is updated
    };

    private onHeaderKeyDown = (ev: React.KeyboardEvent) => {
        const isCollapsed = this.props.layout && this.props.layout.isCollapsed;
        switch (ev.key) {
            case Key.ARROW_LEFT:
                ev.stopPropagation();
                if (!isCollapsed) {
                    // On ARROW_LEFT collapse the room sublist if it isn't already
                    this.toggleCollapsed();
                }
                break;
            case Key.ARROW_RIGHT: {
                ev.stopPropagation();
                if (isCollapsed) {
                    // On ARROW_RIGHT expand the room sublist if it isn't already
                    this.toggleCollapsed();
                } else if (this.sublistRef.current) {
                    // otherwise focus the first room
                    const element = this.sublistRef.current.querySelector(".mx_RoomTile2") as HTMLDivElement;
                    if (element) {
                        element.focus();
                    }
                }
                break;
            }
        }
    };

    private onKeyDown = (ev: React.KeyboardEvent) => {
        switch (ev.key) {
            // On ARROW_LEFT go to the sublist header
            case Key.ARROW_LEFT:
                ev.stopPropagation();
                this.headerButton.current.focus();
                break;
            // Consume ARROW_RIGHT so it doesn't cause focus to get sent to composer
            case Key.ARROW_RIGHT:
                ev.stopPropagation();
        }
    };

    private renderVisibleTiles(): React.ReactElement[] {
        if (this.props.layout && this.props.layout.isCollapsed) {
            // don't waste time on rendering
            return [];
        }

        const tiles: React.ReactElement[] = [];

        if (this.props.rooms) {
            const visibleRooms = this.props.rooms.slice(0, this.numVisibleTiles);
            for (const room of visibleRooms) {
                tiles.push(
                    <RoomTile2
                        room={room}
                        key={`room-${room.roomId}`}
                        showMessagePreview={this.props.layout.showPreviews}
                        isMinimized={this.props.isMinimized}
                        tag={this.props.tagId}
                    />
                );
            }
        }

        if (this.props.extraBadTilesThatShouldntExist) {
            tiles.push(...this.props.extraBadTilesThatShouldntExist);
        }

        // We only have to do this because of the extra tiles. We do it conditionally
        // to avoid spending cycles on slicing. It's generally fine to do this though
        // as users are unlikely to have more than a handful of tiles when the extra
        // tiles are used.
        if (tiles.length > this.numVisibleTiles) {
            return tiles.slice(0, this.numVisibleTiles);
        }

        return tiles;
    }

    private renderMenu(): React.ReactElement {
        let contextMenu = null;
        if (this.state.contextMenuPosition) {
            const isAlphabetical = RoomListStore.instance.getTagSorting(this.props.tagId) === SortAlgorithm.Alphabetic;
            const isUnreadFirst = RoomListStore.instance.getListOrder(this.props.tagId) === ListAlgorithm.Importance;

            // Invites don't get some nonsense options, so only add them if we have to.
            let otherSections = null;
            if (this.props.tagId !== DefaultTagID.Invite) {
                otherSections = (
                    <React.Fragment>
                        <hr />
                        <div>
                            <div className='mx_RoomSublist2_contextMenu_title'>{_t("Unread rooms")}</div>
                            <StyledMenuItemCheckbox
                                onClose={this.onCloseMenu}
                                onChange={this.onUnreadFirstChanged}
                                checked={isUnreadFirst}
                            >
                                {_t("Always show first")}
                            </StyledMenuItemCheckbox>
                        </div>
                        <hr />
                        <div>
                            <div className='mx_RoomSublist2_contextMenu_title'>{_t("Show")}</div>
                            <StyledMenuItemCheckbox
                                onClose={this.onCloseMenu}
                                onChange={this.onMessagePreviewChanged}
                                checked={this.props.layout.showPreviews}
                            >
                                {_t("Message preview")}
                            </StyledMenuItemCheckbox>
                        </div>
                    </React.Fragment>
                );
            }

            contextMenu = (
                <ContextMenu
                    chevronFace="none"
                    left={this.state.contextMenuPosition.left}
                    top={this.state.contextMenuPosition.top + this.state.contextMenuPosition.height}
                    onFinished={this.onCloseMenu}
                >
                    <div className="mx_RoomSublist2_contextMenu">
                        <div>
                            <div className='mx_RoomSublist2_contextMenu_title'>{_t("Sort by")}</div>
                            <StyledMenuItemRadio
                                onClose={this.onCloseMenu}
                                onChange={() => this.onTagSortChanged(SortAlgorithm.Recent)}
                                checked={!isAlphabetical}
                                name={`mx_${this.props.tagId}_sortBy`}
                            >
                                {_t("Activity")}
                            </StyledMenuItemRadio>
                            <StyledMenuItemRadio
                                onClose={this.onCloseMenu}
                                onChange={() => this.onTagSortChanged(SortAlgorithm.Alphabetic)}
                                checked={isAlphabetical}
                                name={`mx_${this.props.tagId}_sortBy`}
                            >
                                {_t("A-Z")}
                            </StyledMenuItemRadio>
<<<<<<< HEAD
                        </div>
                        <hr />
                        <div>
                            <div className='mx_RoomSublist2_contextMenu_title'>{_t("Unread rooms")}</div>
                            <StyledMenuItemCheckbox
                                onClose={this.onCloseMenu}
                                onChange={this.onUnreadFirstChanged}
                                checked={isUnreadFirst}
                            >
                                {_t("Always show first")}
                            </StyledMenuItemCheckbox>
                        </div>
                        <hr />
                        <div>
                            <div className='mx_RoomSublist2_contextMenu_title'>{_t("Show")}</div>
                            <StyledMenuItemCheckbox
                                onClose={this.onCloseMenu}
                                onChange={this.onMessagePreviewChanged}
                                checked={this.props.layout.showPreviews}
                            >
                                {_t("Message preview")}
                            </StyledMenuItemCheckbox>
=======
>>>>>>> 262c7b1f
                        </div>
                        {otherSections}
                    </div>
                </ContextMenu>
            );
        }

        return (
            <React.Fragment>
                <ContextMenuButton
                    className="mx_RoomSublist2_menuButton"
                    onClick={this.onOpenMenuClick}
                    label={_t("List options")}
                    isExpanded={!!this.state.contextMenuPosition}
                />
                {contextMenu}
            </React.Fragment>
        );
    }

    private renderHeader(): React.ReactElement {
        return (
            <RovingTabIndexWrapper inputRef={this.headerButton}>
                {({onFocus, isActive, ref}) => {
                    const tabIndex = isActive ? 0 : -1;

                    let ariaLabel = _t("Jump to first unread room.");
                    if (this.props.tagId === DefaultTagID.Invite) {
                        ariaLabel = _t("Jump to first invite.");
                    }

                    const badge = (
                        <NotificationBadge
                            forceCount={true}
                            notification={this.state.notificationState}
                            onClick={this.onBadgeClick}
                            tabIndex={tabIndex}
                            aria-label={ariaLabel}
                        />
                    );

                    let addRoomButton = null;
                    if (!!this.props.onAddRoom) {
                        addRoomButton = (
                            <AccessibleTooltipButton
                                tabIndex={tabIndex}
                                onClick={this.onAddRoom}
                                className="mx_RoomSublist2_auxButton"
                                aria-label={this.props.addRoomLabel || _t("Add room")}
                                title={this.props.addRoomLabel}
                                tooltipClassName={"mx_RoomSublist2_addRoomTooltip"}
                            />
                        );
                    }

                    const collapseClasses = classNames({
                        'mx_RoomSublist2_collapseBtn': true,
                        'mx_RoomSublist2_collapseBtn_collapsed': this.props.layout && this.props.layout.isCollapsed,
                    });

                    const classes = classNames({
                        'mx_RoomSublist2_headerContainer': true,
                        'mx_RoomSublist2_headerContainer_withAux': !!addRoomButton,
                    });

                    const badgeContainer = (
                        <div className="mx_RoomSublist2_badgeContainer">
                            {badge}
                        </div>
                    );

                    // TODO: a11y (see old component): https://github.com/vector-im/riot-web/issues/14180
                    // Note: the addRoomButton conditionally gets moved around
                    // the DOM depending on whether or not the list is minimized.
                    // If we're minimized, we want it below the header so it
                    // doesn't become sticky.
                    // The same applies to the notification badge.
                    return (
                        <div className={classes} onKeyDown={this.onHeaderKeyDown} onFocus={onFocus} aria-label={this.props.label}>
                            <div className="mx_RoomSublist2_stickable">
                                <AccessibleButton
                                    onFocus={onFocus}
                                    inputRef={ref}
                                    tabIndex={tabIndex}
                                    className="mx_RoomSublist2_headerText"
                                    role="treeitem"
                                    aria-expanded={!this.props.layout || !this.props.layout.isCollapsed}
                                    aria-level={1}
                                    onClick={this.onHeaderClick}
                                    onContextMenu={this.onContextMenu}
                                >
                                    <span className={collapseClasses} />
                                    <span>{this.props.label}</span>
                                </AccessibleButton>
                                {this.renderMenu()}
                                {this.props.isMinimized ? null : badgeContainer}
                                {this.props.isMinimized ? null : addRoomButton}
                            </div>
                            {this.props.isMinimized ? badgeContainer : null}
                            {this.props.isMinimized ? addRoomButton : null}
                        </div>
                    );
                }}
            </RovingTabIndexWrapper>
        );
    }

    public render(): React.ReactElement {
        // TODO: Error boundary: https://github.com/vector-im/riot-web/issues/14185

        const visibleTiles = this.renderVisibleTiles();

        const classes = classNames({
            'mx_RoomSublist2': true,
            'mx_RoomSublist2_hasMenuOpen': !!this.state.contextMenuPosition,
            'mx_RoomSublist2_minimized': this.props.isMinimized,
        });

        let content = null;
        if (visibleTiles.length > 0) {
            const layout = this.props.layout; // to shorten calls

            const maxTilesFactored = layout.tilesWithResizerBoxFactor(this.numTiles);
            const showMoreBtnClasses = classNames({
                'mx_RoomSublist2_showNButton': true,
                'mx_RoomSublist2_isCutting': this.state.isResizing && layout.visibleTiles < maxTilesFactored,
            });

            // If we're hiding rooms, show a 'show more' button to the user. This button
            // floats above the resize handle, if we have one present. If the user has all
            // tiles visible, it becomes 'show less'.
            let showNButton = null;
            if (this.numTiles > visibleTiles.length) {
                // we have a cutoff condition - add the button to show all
                const numMissing = this.numTiles - visibleTiles.length;
                let showMoreText = (
                    <span className='mx_RoomSublist2_showNButtonText'>
                        {_t("Show %(count)s more", {count: numMissing})}
                    </span>
                );
                if (this.props.isMinimized) showMoreText = null;
                showNButton = (
                    <AccessibleButton onClick={this.onShowAllClick} className={showMoreBtnClasses} tabIndex={-1}>
                        <span className='mx_RoomSublist2_showMoreButtonChevron mx_RoomSublist2_showNButtonChevron'>
                            {/* set by CSS masking */}
                        </span>
                        {showMoreText}
                    </AccessibleButton>
                );
            } else if (this.numTiles <= visibleTiles.length && this.numTiles > this.props.layout.defaultVisibleTiles) {
                // we have all tiles visible - add a button to show less
                let showLessText = (
                    <span className='mx_RoomSublist2_showNButtonText'>
                        {_t("Show less")}
                    </span>
                );
                if (this.props.isMinimized) showLessText = null;
                // TODO Roving tab index / treeitem?: https://github.com/vector-im/riot-web/issues/14180
                showNButton = (
                    <AccessibleButton onClick={this.onShowLessClick} className={showMoreBtnClasses} tabIndex={-1}>
                        <span className='mx_RoomSublist2_showLessButtonChevron mx_RoomSublist2_showNButtonChevron'>
                            {/* set by CSS masking */}
                        </span>
                        {showLessText}
                    </AccessibleButton>
                );
            }

            // Figure out if we need a handle
            let handles = ['s'];
            if (layout.visibleTiles >= this.numTiles && this.numTiles <= layout.minVisibleTiles) {
                handles = []; // no handles, we're at a minimum
            }

            // We have to account for padding so we can accommodate a 'show more' button and
            // the resize handle, which are pinned to the bottom of the container. This is the
            // easiest way to have a resize handle below the button as otherwise we're writing
            // our own resize handling and that doesn't sound fun.
            //
            // The layout class has some helpers for dealing with padding, as we don't want to
            // apply it in all cases. If we apply it in all cases, the resizing feels like it
            // goes backwards and can become wildly incorrect (visibleTiles says 18 when there's
            // only mathematically 7 possible).

            // The padding is variable though, so figure out what we need padding for.
            let padding = 0;
            if (showNButton) padding += SHOW_N_BUTTON_HEIGHT;
            padding += RESIZE_HANDLE_HEIGHT; // always append the handle height

            const relativeTiles = layout.tilesWithPadding(this.numTiles, padding);
            const minTilesPx = layout.calculateTilesToPixelsMin(relativeTiles, layout.minVisibleTiles, padding);
            const maxTilesPx = layout.tilesToPixelsWithPadding(this.numTiles, padding);
            const tilesWithoutPadding = Math.min(relativeTiles, layout.visibleTiles);
            const tilesPx = layout.calculateTilesToPixelsMin(relativeTiles, tilesWithoutPadding, padding);

            content = (
                <ResizableBox
                    width={-1}
                    height={tilesPx}
                    axis="y"
                    minConstraints={[-1, minTilesPx]}
                    maxConstraints={[-1, maxTilesPx]}
                    resizeHandles={handles}
                    onResize={this.onResize}
                    className="mx_RoomSublist2_resizeBox"
                    onResizeStart={this.onResizeStart}
                    onResizeStop={this.onResizeStop}
                >
                    {visibleTiles}
                    {showNButton}
                </ResizableBox>
            );
        }

        return (
            <div
                ref={this.sublistRef}
                className={classes}
                role="group"
                aria-label={this.props.label}
                onKeyDown={this.onKeyDown}
            >
                {this.renderHeader()}
                {content}
            </div>
        );
    }
}<|MERGE_RESOLUTION|>--- conflicted
+++ resolved
@@ -40,12 +40,9 @@
 import { ListNotificationState } from "../../../stores/notifications/ListNotificationState";
 import AccessibleTooltipButton from "../elements/AccessibleTooltipButton";
 import { Key } from "../../../Keyboard";
-<<<<<<< HEAD
+import StyledCheckbox from "../elements/StyledCheckbox";
 import defaultDispatcher from "../../../dispatcher/dispatcher";
 import {ActionPayload} from "../../../dispatcher/payloads";
-=======
-import StyledCheckbox from "../elements/StyledCheckbox";
->>>>>>> 262c7b1f
 
 // TODO: Remove banner on launch: https://github.com/vector-im/riot-web/issues/14231
 // TODO: Rename on launch: https://github.com/vector-im/riot-web/issues/14231
@@ -407,31 +404,6 @@
                             >
                                 {_t("A-Z")}
                             </StyledMenuItemRadio>
-<<<<<<< HEAD
-                        </div>
-                        <hr />
-                        <div>
-                            <div className='mx_RoomSublist2_contextMenu_title'>{_t("Unread rooms")}</div>
-                            <StyledMenuItemCheckbox
-                                onClose={this.onCloseMenu}
-                                onChange={this.onUnreadFirstChanged}
-                                checked={isUnreadFirst}
-                            >
-                                {_t("Always show first")}
-                            </StyledMenuItemCheckbox>
-                        </div>
-                        <hr />
-                        <div>
-                            <div className='mx_RoomSublist2_contextMenu_title'>{_t("Show")}</div>
-                            <StyledMenuItemCheckbox
-                                onClose={this.onCloseMenu}
-                                onChange={this.onMessagePreviewChanged}
-                                checked={this.props.layout.showPreviews}
-                            >
-                                {_t("Message preview")}
-                            </StyledMenuItemCheckbox>
-=======
->>>>>>> 262c7b1f
                         </div>
                         {otherSections}
                     </div>

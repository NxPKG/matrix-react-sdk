/*
Copyright 2015, 2016 OpenMarket Ltd

Licensed under the Apache License, Version 2.0 (the "License");
you may not use this file except in compliance with the License.
You may obtain a copy of the License at

    http://www.apache.org/licenses/LICENSE-2.0

Unless required by applicable law or agreed to in writing, software
distributed under the License is distributed on an "AS IS" BASIS,
WITHOUT WARRANTIES OR CONDITIONS OF ANY KIND, either express or implied.
See the License for the specific language governing permissions and
limitations under the License.
*/

import React from 'react';
import MatrixClientPeg from "../../../MatrixClientPeg";
import sdk from '../../../index';
import dis from "../../../dispatcher";
import ObjectUtils from '../../../ObjectUtils';
import AppsDrawer from './AppsDrawer';
import  { _t, _tJsx} from '../../../languageHandler';

module.exports = React.createClass({
    displayName: 'AuxPanel',

    propTypes: {
        // js-sdk room object
        room: React.PropTypes.object.isRequired,
        userId: React.PropTypes.string.isRequired,
        showApps: React.PropTypes.bool,

        // Conference Handler implementation
        conferenceHandler: React.PropTypes.object,

        // set to true to show the file drop target
        draggingFile: React.PropTypes.bool,

        // set to true to show the 'active conf call' banner
        displayConfCallNotification: React.PropTypes.bool,

        // maxHeight attribute for the aux panel and the video
        // therein
        maxHeight: React.PropTypes.number,

        // a callback which is called when the content of the aux panel changes
        // content in a way that is likely to make it change size.
        onResize: React.PropTypes.func,
    },

    shouldComponentUpdate: function(nextProps, nextState) {
        return (!ObjectUtils.shallowEqual(this.props, nextProps) ||
                !ObjectUtils.shallowEqual(this.state, nextState));
    },

    componentDidUpdate: function(prevProps, prevState) {
        // most changes are likely to cause a resize
        if (this.props.onResize) {
            this.props.onResize();
        }
    },

    onConferenceNotificationClick: function(ev, type) {
        dis.dispatch({
            action: 'place_call',
            type: type,
            room_id: this.props.room.roomId,
        });
        ev.stopPropagation();
        ev.preventDefault();
    },

    render: function() {
        const CallView = sdk.getComponent("voip.CallView");
        const TintableSvg = sdk.getComponent("elements.TintableSvg");

        let fileDropTarget = null;
        if (this.props.draggingFile) {
            fileDropTarget = (
                <div className="mx_RoomView_fileDropTarget">
                    <div className="mx_RoomView_fileDropTargetLabel"
                      title={_t("Drop File Here")}>
                        <TintableSvg src="img/upload-big.svg" width="45" height="59"/>
                        <br/>
                        {_t("Drop file here to upload")}
                    </div>
                </div>
            );
        }

        let conferenceCallNotification = null;
        if (this.props.displayConfCallNotification) {
<<<<<<< HEAD
            let supportedText;
            let joinText;
            if (!MatrixClientPeg.get().supportsVoip()) {
                supportedText = _t(" (unsupported)");
            } else {
                joinText = (<span>
=======
            let supportedText = '';
            let joinNode;
            if (!MatrixClientPeg.get().supportsVoip()) {
                supportedText = _t(" (unsupported)");
            } else {
                joinNode = (<span>
>>>>>>> 87689994
                    {_tJsx(
                        "Join as <voiceText>voice</voiceText> or <videoText>video</videoText>.",
                        [/<voiceText>(.*?)<\/voiceText>/, /<videoText>(.*?)<\/videoText>/],
                        [
                            (sub) => <a onClick={(event)=>{ this.onConferenceNotificationClick(event, 'voice');}} href="#">{sub}</a>,
                            (sub) => <a onClick={(event)=>{ this.onConferenceNotificationClick(event, 'video');}} href="#">{sub}</a>,
                        ]
                    )}
                </span>);
            }
            // XXX: the translation here isn't great: appending ' (unsupported)' is likely to not make sense in many languages,
            // but there are translations for this in the languages we do have so I'm leaving it for now.
            conferenceCallNotification = (
                <div className="mx_RoomView_ongoingConfCallNotification">
                    {_t("Ongoing conference call%(supportedText)s.", {supportedText: supportedText})}
                    &nbsp;
                    {joinNode}
                </div>
            );
        }

        const callView = (
            <CallView ref="callView" room={this.props.room}
                ConferenceHandler={this.props.conferenceHandler}
                onResize={this.props.onResize}
                maxVideoHeight={this.props.maxHeight}
            />
        );

        let appsDrawer = null;
        if(this.props.showApps) {
            appsDrawer = <AppsDrawer ref="appsDrawer"
                room={this.props.room}
                userId={this.props.userId}
                maxHeight={this.props.maxHeight}/>;
        }

        return (
            <div className="mx_RoomView_auxPanel" style={{maxHeight: this.props.maxHeight}} >
                { appsDrawer }
                { fileDropTarget }
                { callView }
                { conferenceCallNotification }
                { this.props.children }
            </div>
        );
    },
});<|MERGE_RESOLUTION|>--- conflicted
+++ resolved
@@ -91,21 +91,12 @@
 
         let conferenceCallNotification = null;
         if (this.props.displayConfCallNotification) {
-<<<<<<< HEAD
-            let supportedText;
-            let joinText;
-            if (!MatrixClientPeg.get().supportsVoip()) {
-                supportedText = _t(" (unsupported)");
-            } else {
-                joinText = (<span>
-=======
             let supportedText = '';
             let joinNode;
             if (!MatrixClientPeg.get().supportsVoip()) {
                 supportedText = _t(" (unsupported)");
             } else {
                 joinNode = (<span>
->>>>>>> 87689994
                     {_tJsx(
                         "Join as <voiceText>voice</voiceText> or <videoText>video</videoText>.",
                         [/<voiceText>(.*?)<\/voiceText>/, /<videoText>(.*?)<\/videoText>/],

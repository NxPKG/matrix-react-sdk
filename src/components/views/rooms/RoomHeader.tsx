/*
Copyright 2023 The Matrix.org Foundation C.I.C.

Licensed under the Apache License, Version 2.0 (the "License");
you may not use this file except in compliance with the License.
You may obtain a copy of the License at

    http://www.apache.org/licenses/LICENSE-2.0

Unless required by applicable law or agreed to in writing, software
distributed under the License is distributed on an "AS IS" BASIS,
WITHOUT WARRANTIES OR CONDITIONS OF ANY KIND, either express or implied.
See the License for the specific language governing permissions and
limitations under the License.
*/

<<<<<<< HEAD
import React, { useCallback, useMemo } from "react";
import { Body as BodyText, IconButton, Tooltip } from "@vector-im/compound-web";
=======
import React, { useCallback, useEffect, useMemo, useState } from "react";
import { Avatar, AvatarStack, Body as BodyText, IconButton } from "@vector-im/compound-web";
>>>>>>> 918ca5bb
import { Icon as VideoCallIcon } from "@vector-im/compound-design-tokens/icons/video-call.svg";
import { Icon as VoiceCallIcon } from "@vector-im/compound-design-tokens/icons/voice-call.svg";
import { Icon as ThreadsIcon } from "@vector-im/compound-design-tokens/icons/threads-solid.svg";
import { Icon as NotificationsIcon } from "@vector-im/compound-design-tokens/icons/notifications-solid.svg";
import { CallType } from "matrix-js-sdk/src/webrtc/call";
import { EventType } from "matrix-js-sdk/src/matrix";

import type { Room } from "matrix-js-sdk/src/matrix";
import { useRoomName } from "../../../hooks/useRoomName";
import DecoratedRoomAvatar from "../avatars/DecoratedRoomAvatar";
import { RightPanelPhases } from "../../../stores/right-panel/RightPanelStorePhases";
import RightPanelStore from "../../../stores/right-panel/RightPanelStore";
import { useTopic } from "../../../hooks/room/useTopic";
import { useAccountData } from "../../../hooks/useAccountData";
import { useMatrixClientContext } from "../../../contexts/MatrixClientContext";
import { useRoomMemberCount, useRoomMembers } from "../../../hooks/useRoomMembers";
import { mediaFromMxc } from "../../../customisations/Media";
import { _t, getCurrentLanguage } from "../../../languageHandler";
import { Flex } from "../../utils/Flex";
import { Box } from "../../utils/Box";
import { useRoomCallStatus } from "../../../hooks/room/useRoomCallStatus";
import LegacyCallHandler from "../../../LegacyCallHandler";
import defaultDispatcher from "../../../dispatcher/dispatcher";
import { ViewRoomPayload } from "../../../dispatcher/payloads/ViewRoomPayload";
import { Action } from "../../../dispatcher/actions";
import { useRoomThreadNotifications } from "../../../hooks/room/useRoomThreadNotifications";
import { NotificationColor } from "../../../stores/notifications/NotificationColor";
import { useGlobalNotificationState } from "../../../hooks/useGlobalNotificationState";
import SdkConfig from "../../../SdkConfig";
import { useFeatureEnabled } from "../../../hooks/useSettings";

/**
 * A helper to transform a notification color to the what the Compound Icon Button
 * expects
 */
function notificationColorToIndicator(color: NotificationColor): React.ComponentProps<typeof IconButton>["indicator"] {
    if (color <= NotificationColor.None) {
        return undefined;
    } else if (color <= NotificationColor.Grey) {
        return "default";
    } else {
        return "highlight";
    }
}

/**
 * A helper to show or hide the right panel
 */
function showOrHidePanel(phase: RightPanelPhases): void {
    const rightPanel = RightPanelStore.instance;
    rightPanel.isOpen && rightPanel.currentCard.phase === phase
        ? rightPanel.togglePanel(null)
        : rightPanel.setCard({ phase });
}

export default function RoomHeader({ room }: { room: Room }): JSX.Element {
    const client = useMatrixClientContext();

    const roomName = useRoomName(room);
    const roomTopic = useTopic(room);

    const directRoomsList = useAccountData<Record<string, string[]>>(client, EventType.Direct);
    const [isDirectMessage, setDirectMessage] = useState(false);

    const members = useRoomMembers(room);
    const memberCount = useRoomMemberCount(room);

    useEffect(() => {
        for (const [, dmRoomList] of Object.entries(directRoomsList)) {
            if (dmRoomList.includes(room?.roomId ?? "")) {
                setDirectMessage(true);
                break;
            }
        }
    }, [room, directRoomsList]);

    const { voiceCallDisabledReason, voiceCallType, videoCallDisabledReason, videoCallType } = useRoomCallStatus(room);

    const groupCallsEnabled = useFeatureEnabled("feature_group_calls");
    /**
     * A special mode where only Element Call is used. In this case we want to
     * hide the voice call button
     */
    const useElementCallExclusively = useMemo(() => {
        return SdkConfig.get("element_call").use_exclusively && groupCallsEnabled;
    }, [groupCallsEnabled]);

    const placeCall = useCallback(
        async (callType: CallType, platformCallType: typeof voiceCallType) => {
            switch (platformCallType) {
                case "legacy_or_jitsi":
                    await LegacyCallHandler.instance.placeCall(room.roomId, callType);
                    break;
                // TODO: Remove the jitsi_or_element_call case and
                // use the commented code below
                case "element_call":
                case "jitsi_or_element_call":
                    defaultDispatcher.dispatch<ViewRoomPayload>({
                        action: Action.ViewRoom,
                        room_id: room.roomId,
                        view_call: true,
                        metricsTrigger: undefined,
                    });
                    break;

                // case "jitsi_or_element_call":
                // TODO: Open dropdown menu to choice between
                // EC and Jitsi. Waiting on Compound's dropdown
                // component
                // break;
            }
        },
        [room.roomId],
    );

    const threadNotifications = useRoomThreadNotifications(room);
    const globalNotificationState = useGlobalNotificationState();

    return (
        <Flex
            as="header"
            align="center"
            gap="var(--cpd-space-3x)"
            className="mx_RoomHeader light-panel"
            onClick={() => {
                showOrHidePanel(RightPanelPhases.RoomSummary);
            }}
        >
            <DecoratedRoomAvatar room={room} size="40px" displayBadge={false} />
            <Box flex="1" className="mx_RoomHeader_info">
                <BodyText
                    as="div"
                    size="lg"
                    weight="semibold"
                    dir="auto"
                    title={roomName}
                    role="heading"
                    aria-level={1}
                >
                    {roomName}
                </BodyText>
                {roomTopic && (
                    <BodyText as="div" size="sm" className="mx_RoomHeader_topic">
                        {roomTopic.text}
                    </BodyText>
                )}
            </Box>
            <Flex as="nav" align="center" gap="var(--cpd-space-2x)">
                {!useElementCallExclusively && (
                    <Tooltip label={!voiceCallDisabledReason ? _t("Voice call") : voiceCallDisabledReason!}>
                        <IconButton
                            disabled={!!voiceCallDisabledReason}
                            onClick={async () => {
                                placeCall(CallType.Voice, voiceCallType);
                            }}
                        >
                            <VoiceCallIcon />
                        </IconButton>
                    </Tooltip>
                )}
                <Tooltip label={!videoCallDisabledReason ? _t("Video call") : videoCallDisabledReason!}>
                    <IconButton
                        disabled={!!videoCallDisabledReason}
                        onClick={() => {
                            placeCall(CallType.Video, videoCallType);
                        }}
                    >
                        <VideoCallIcon />
                    </IconButton>
<<<<<<< HEAD
                </Tooltip>
                <Tooltip label={_t("Threads")}>
                    <IconButton
                        indicator={notificationColorToIndicator(threadNotifications)}
                        onClick={() => {
                            showOrHidePanel(RightPanelPhases.ThreadPanel);
                        }}
                    >
                        <ThreadsIcon />
                    </IconButton>
                </Tooltip>
                <Tooltip label={_t("Notifications")}>
                    <IconButton
                        indicator={notificationColorToIndicator(globalNotificationState.color)}
                        onClick={() => {
                            showOrHidePanel(RightPanelPhases.NotificationPanel);
                        }}
                    >
                        <NotificationsIcon />
                    </IconButton>
                </Tooltip>
=======
                )}
                <IconButton
                    disabled={!!videoCallDisabledReason}
                    title={!videoCallDisabledReason ? _t("Video call") : videoCallDisabledReason!}
                    onClick={() => {
                        placeCall(CallType.Video, videoCallType);
                    }}
                >
                    <VideoCallIcon />
                </IconButton>
                <IconButton
                    indicator={notificationColorToIndicator(threadNotifications)}
                    onClick={() => {
                        showOrHidePanel(RightPanelPhases.ThreadPanel);
                    }}
                    title={_t("common|threads")}
                >
                    <ThreadsIcon />
                </IconButton>
                <IconButton
                    indicator={notificationColorToIndicator(globalNotificationState.color)}
                    onClick={() => {
                        showOrHidePanel(RightPanelPhases.NotificationPanel);
                    }}
                    title={_t("Notifications")}
                >
                    <NotificationsIcon />
                </IconButton>
>>>>>>> 918ca5bb
            </Flex>
            {!isDirectMessage && (
                <BodyText
                    as="div"
                    size="sm"
                    weight="medium"
                    className="mx_RoomHeader_members"
                    aria-label={_t("%(count)s members", { count: memberCount })}
                    onClick={(e: React.MouseEvent) => {
                        showOrHidePanel(RightPanelPhases.RoomMemberList);
                        e.stopPropagation();
                    }}
                >
                    <AvatarStack>
                        {members.slice(0, 3).map((member) => {
                            const mxcUrl = member.getMxcAvatarUrl();
                            return (
                                <Avatar
                                    key={member.userId}
                                    id={member.userId}
                                    name={member.name}
                                    src={
                                        mxcUrl
                                            ? mediaFromMxc(mxcUrl, client).getThumbnailOfSourceHttp(32, 32, "crop") ??
                                              undefined
                                            : undefined
                                    }
                                    size="20px"
                                />
                            );
                        })}
                    </AvatarStack>
                    {memberCount.toLocaleString(getCurrentLanguage())}
                </BodyText>
            )}
        </Flex>
    );
}<|MERGE_RESOLUTION|>--- conflicted
+++ resolved
@@ -14,13 +14,8 @@
 limitations under the License.
 */
 
-<<<<<<< HEAD
-import React, { useCallback, useMemo } from "react";
-import { Body as BodyText, IconButton, Tooltip } from "@vector-im/compound-web";
-=======
 import React, { useCallback, useEffect, useMemo, useState } from "react";
-import { Avatar, AvatarStack, Body as BodyText, IconButton } from "@vector-im/compound-web";
->>>>>>> 918ca5bb
+import { Avatar, AvatarStack, Body as BodyText, IconButton, Tooltip } from "@vector-im/compound-web";
 import { Icon as VideoCallIcon } from "@vector-im/compound-design-tokens/icons/video-call.svg";
 import { Icon as VoiceCallIcon } from "@vector-im/compound-design-tokens/icons/voice-call.svg";
 import { Icon as ThreadsIcon } from "@vector-im/compound-design-tokens/icons/threads-solid.svg";
@@ -190,9 +185,8 @@
                     >
                         <VideoCallIcon />
                     </IconButton>
-<<<<<<< HEAD
                 </Tooltip>
-                <Tooltip label={_t("Threads")}>
+                <Tooltip label={_t("common|threads")}>
                     <IconButton
                         indicator={notificationColorToIndicator(threadNotifications)}
                         onClick={() => {
@@ -212,36 +206,6 @@
                         <NotificationsIcon />
                     </IconButton>
                 </Tooltip>
-=======
-                )}
-                <IconButton
-                    disabled={!!videoCallDisabledReason}
-                    title={!videoCallDisabledReason ? _t("Video call") : videoCallDisabledReason!}
-                    onClick={() => {
-                        placeCall(CallType.Video, videoCallType);
-                    }}
-                >
-                    <VideoCallIcon />
-                </IconButton>
-                <IconButton
-                    indicator={notificationColorToIndicator(threadNotifications)}
-                    onClick={() => {
-                        showOrHidePanel(RightPanelPhases.ThreadPanel);
-                    }}
-                    title={_t("common|threads")}
-                >
-                    <ThreadsIcon />
-                </IconButton>
-                <IconButton
-                    indicator={notificationColorToIndicator(globalNotificationState.color)}
-                    onClick={() => {
-                        showOrHidePanel(RightPanelPhases.NotificationPanel);
-                    }}
-                    title={_t("Notifications")}
-                >
-                    <NotificationsIcon />
-                </IconButton>
->>>>>>> 918ca5bb
             </Flex>
             {!isDirectMessage && (
                 <BodyText

--- conflicted
+++ resolved
@@ -527,11 +527,7 @@
 
             const continuesLink = replacementRoomId ? (
                 <a
-<<<<<<< HEAD
-                    href={makeRoomPermalink(MatrixClientPeg.get(), replacementRoomId)}
-=======
                     href={makeRoomPermalink(MatrixClientPeg.safeGet(), replacementRoomId)}
->>>>>>> 44f51fd1
                     className="mx_MessageComposer_roomReplaced_link"
                     onClick={this.onTombstoneClick}
                 >

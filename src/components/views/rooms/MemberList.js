/*
Copyright 2015, 2016 OpenMarket Ltd

Licensed under the Apache License, Version 2.0 (the "License");
you may not use this file except in compliance with the License.
You may obtain a copy of the License at

    http://www.apache.org/licenses/LICENSE-2.0

Unless required by applicable law or agreed to in writing, software
distributed under the License is distributed on an "AS IS" BASIS,
WITHOUT WARRANTIES OR CONDITIONS OF ANY KIND, either express or implied.
See the License for the specific language governing permissions and
limitations under the License.
*/
var React = require('react');
var classNames = require('classnames');
var Matrix = require("matrix-js-sdk");
var q = require('q');
var MatrixClientPeg = require("../../../MatrixClientPeg");
var Modal = require("../../../Modal");
var Entities = require("../../../Entities");
var sdk = require('../../../index');
var GeminiScrollbar = require('react-gemini-scrollbar');

var INITIAL_LOAD_NUM_MEMBERS = 50;
var SHARE_HISTORY_WARNING = "Newly invited users will see the history of this room. "+
    "If you'd prefer invited users not to see messages that were sent before they joined, "+
    "turn off, 'Share message history with new users' in the settings for this room.";

var shown_invite_warning_this_session = false;

module.exports = React.createClass({
    displayName: 'MemberList',
    getInitialState: function() {
        if (!this.props.roomId) return { members: [] };
        var cli = MatrixClientPeg.get();
        var room = cli.getRoom(this.props.roomId);
        if (!room) return { members: [] };

        this.memberDict = this.getMemberDict();

        var members = this.roomMembers(INITIAL_LOAD_NUM_MEMBERS);
        return {
            members: members
        };
    },

    componentWillMount: function() {
        var cli = MatrixClientPeg.get();
        cli.on("RoomState.members", this.onRoomStateMember);
        cli.on("RoomMember.name", this.onRoomMemberName);
        cli.on("Room", this.onRoom); // invites
    },

    componentWillUnmount: function() {
        if (MatrixClientPeg.get()) {
            MatrixClientPeg.get().removeListener("Room", this.onRoom);
            MatrixClientPeg.get().removeListener("RoomState.members", this.onRoomStateMember);
            MatrixClientPeg.get().removeListener("RoomMember.name", this.onRoomMemberName);
            MatrixClientPeg.get().removeListener("User.presence", this.userPresenceFn);
        }
    },

    componentDidMount: function() {
        var self = this;

        // Lazy-load in more than the first N members
        setTimeout(function() {
            if (!self.isMounted()) return;
            self.setState({
                members: self.roomMembers()
            });
            // Lazy-load the complete user list for inviting new users
            // TODO: Keep this list bleeding-edge up-to-date. Practically speaking,
            // it will do for now not being updated as random new users join different
            // rooms as this list will be reloaded every room swap.
            var room = MatrixClientPeg.get().getRoom(self.props.roomId);
            self.userList = MatrixClientPeg.get().getUsers().filter(function(u) {
                return !room.hasMembershipState(u.userId, "join");
            });
        }, 50);

        
        setTimeout

        // Attach a SINGLE listener for global presence changes then locate the
        // member tile and re-render it. This is more efficient than every tile
        // evar attaching their own listener.
        function updateUserState(event, user) {
            // XXX: evil hack to track the age of this presence info.
            // this should be removed once syjs-28 is resolved in the JS SDK itself.
            user.lastPresenceTs = Date.now();

            var tile = self.refs[user.userId];

            if (tile) {
                self._updateList(); // reorder the membership list
            }
        }
        // FIXME: we should probably also reset 'lastActiveAgo' to zero whenever
        // we see a typing notif from a user, as we don't get presence updates for those.
        MatrixClientPeg.get().on("User.presence", updateUserState);
        this.userPresenceFn = updateUserState;
    },
    // Remember to set 'key' on a MemberList to the ID of the room it's for
    /*componentWillReceiveProps: function(newProps) {
    },*/

    onRoom: function(room) {
        if (room.roomId !== this.props.roomId) {
            return;
        }
        // We listen for room events because when we accept an invite
        // we need to wait till the room is fully populated with state
        // before refreshing the member list else we get a stale list.
        this._updateList();
    },

    onRoomStateMember: function(ev, state, member) {
        this._updateList();
    },

    onRoomMemberName: function(ev, member) {
        this._updateList();
    },

    _updateList: function() {
        this.memberDict = this.getMemberDict();

        var self = this;
        this.setState({
            members: self.roomMembers()
        });
    },

    onInvite: function(inputText) {
        var ErrorDialog = sdk.getComponent("dialogs.ErrorDialog");
        var self = this;
        inputText = inputText.trim(); // react requires es5-shim so we know trim() exists
        var isEmailAddress = /^\S+@\S+\.\S+$/.test(inputText);

        // sanity check the input for user IDs
        if (!isEmailAddress && (inputText[0] !== '@' || inputText.indexOf(":") === -1)) {
            console.error("Bad user ID to invite: %s", inputText);
            Modal.createDialog(ErrorDialog, {
                title: "Invite Error",
                description: "Malformed user ID. Should look like '@localpart:domain'"
            });
            return;
        }

        var invite_defer = q.defer();

        var room = MatrixClientPeg.get().getRoom(this.props.roomId);
        var history_visibility = room.currentState.getStateEvents('m.room.history_visibility', '');
        if (history_visibility) history_visibility = history_visibility.getContent().history_visibility;

        if (history_visibility == 'shared' && !shown_invite_warning_this_session) {
            var QuestionDialog = sdk.getComponent("dialogs.QuestionDialog");
            Modal.createDialog(QuestionDialog, {
                title: "Warning",
                description: SHARE_HISTORY_WARNING,
                button: "Invite",
                onFinished: function(should_invite) {
                    if (should_invite) {
                        shown_invite_warning_this_session = true;
                        invite_defer.resolve();
                    } else {
                        invite_defer.reject(null);
                    }
                }
            });
        } else {
            invite_defer.resolve();
        }

        var promise = invite_defer.promise;;
        if (isEmailAddress) {
            promise = promise.then(function() {
                 MatrixClientPeg.get().inviteByEmail(self.props.roomId, inputText);
            });
        }
        else {
            promise = promise.then(function() {
                MatrixClientPeg.get().invite(self.props.roomId, inputText);
            });
        }

        self.setState({
            inviting: true
        });
        console.log(
            "Invite %s to %s - isEmail=%s", inputText, this.props.roomId, isEmailAddress
        );
        promise.done(function(res) {
            console.log("Invited");
            self.setState({
                inviting: false
            });
        }, function(err) {
            if (err !== null) {
                console.error("Failed to invite: %s", JSON.stringify(err));
                Modal.createDialog(ErrorDialog, {
                    title: "Server error whilst inviting",
                    description: err.message
                });
            }
            self.setState({
                inviting: false
            });
        });
    },

    getMemberDict: function() {
        if (!this.props.roomId) return {};
        var cli = MatrixClientPeg.get();
        var room = cli.getRoom(this.props.roomId);
        if (!room) return {};

        var all_members = room.currentState.members;

        // XXX: evil hack until SYJS-28 is fixed
        Object.keys(all_members).map(function(userId) {
            if (all_members[userId].user && !all_members[userId].user.lastPresenceTs) {
                all_members[userId].user.lastPresenceTs = Date.now();
            }
        });

        return all_members;
    },

    roomMembers: function(limit) {
        var all_members = this.memberDict || {};
        var all_user_ids = Object.keys(all_members);

        if (this.memberSort) all_user_ids.sort(this.memberSort);

        var to_display = [];
        var count = 0;
        for (var i = 0; i < all_user_ids.length && (limit === undefined || count < limit); ++i) {
            var user_id = all_user_ids[i];
            var m = all_members[user_id];

            if (m.membership == 'join' || m.membership == 'invite') {
                to_display.push(user_id);
                ++count;
            }
        }
        return to_display;
    },



    memberSort: function(userIdA, userIdB) {
        var userA = this.memberDict[userIdA].user;
        var userB = this.memberDict[userIdB].user;

        var presenceMap = {
            online: 3,
            unavailable: 2,
            offline: 1
        };

        var presenceOrdA = userA ? presenceMap[userA.presence] : 0;
        var presenceOrdB = userB ? presenceMap[userB.presence] : 0;

        if (presenceOrdA != presenceOrdB) {
            return presenceOrdB - presenceOrdA;
        }

        var latA = userA ? (userA.lastPresenceTs - (userA.lastActiveAgo || userA.lastPresenceTs)) : 0;
        var latB = userB ? (userB.lastPresenceTs - (userB.lastActiveAgo || userB.lastPresenceTs)) : 0;

        return latB - latA;
    },

    onSearchQueryChanged: function(input) {
        this.setState({
            searchQuery: input
        });
    },

    makeMemberTiles: function(membership, query) {
        var MemberTile = sdk.getComponent("rooms.MemberTile");
        query = (query || "").toLowerCase();

        var self = this;

        var memberList = self.state.members.filter(function(userId) {
            var m = self.memberDict[userId];
            if (query && m.name.toLowerCase().indexOf(query) !== 0) {
                return false;
            }
            return m.membership == membership;
        }).map(function(userId) {
            var m = self.memberDict[userId];
            return (
                <MemberTile key={userId} member={m} ref={userId} />
            );
        });

        if (membership === "invite") {
            // include 3pid invites (m.room.third_party_invite) state events.
            // The HS may have already converted these into m.room.member invites so
            // we shouldn't add them if the 3pid invite state key (token) is in the
            // member invite (content.third_party_invite.signed.token)
            var room = MatrixClientPeg.get().getRoom(this.props.roomId);
            var EntityTile = sdk.getComponent("rooms.EntityTile");
<<<<<<< HEAD
            var BaseAvatar = sdk.getComponent("avatars.BaseAvatar");
=======
>>>>>>> c3c7c90d
            if (room) {
                room.currentState.getStateEvents("m.room.third_party_invite").forEach(
                function(e) {
                    // discard all invites which have a m.room.member event since we've
                    // already added them.
                    var memberEvent = room.currentState.getInviteForThreePidToken(e.getStateKey());
                    if (memberEvent) {
                        return;
                    }
                    var avatarJsx = (
                        <BaseAvatar name={e.getContent().display_name} width={36} height={36} />
                    );
                    memberList.push(
                        <EntityTile key={e.getStateKey()} ref={e.getStateKey()}
<<<<<<< HEAD
                            name={e.getContent().display_name} avatarJsx={avatarJsx} />
=======
                            name={e.getContent().display_name} />
>>>>>>> c3c7c90d
                    )
                })
            }
        }

        return memberList;
    },

    inviteTile: function() {
        if (this.state.inviting) {
            var Loader = sdk.getComponent("elements.Spinner");
            return (
                <Loader />
            );
        } else {
<<<<<<< HEAD
            // TODO: Cache this calculation
            var room = MatrixClientPeg.get().getRoom(this.props.roomId);
            if (!room) return <div></div>;
            /* var allUsers = MatrixClientPeg.get().getUsers();
            // only add Users if they are not joined
            allUsers = allUsers.filter(function(u) {
                return !room.hasMembershipState(u.userId, "join");
            }); */
=======
>>>>>>> c3c7c90d
            var SearchableEntityList = sdk.getComponent("rooms.SearchableEntityList");
            
            return (
                <SearchableEntityList searchPlaceholderText={"Invite / Search"}
                    onSubmit={this.onInvite}
                    onQueryChanged={this.onSearchQueryChanged}
<<<<<<< HEAD
                    entities={[] /* Entities.fromUsers(allUsers, true, this.onInvite) */} />
=======
                    entities={Entities.fromUsers(this.userList || [], true, this.onInvite)} />
>>>>>>> c3c7c90d
            );
        }
    },

    render: function() {
        var invitedSection = null;
        var invitedMemberTiles = this.makeMemberTiles('invite', this.state.searchQuery);
        if (invitedMemberTiles.length > 0) {
            invitedSection = (
                <div className="mx_MemberList_invited">
                    <h2>Invited</h2>
                    <div className="mx_MemberList_wrapper">
                        {invitedMemberTiles}
                    </div>
                </div>
            );
        }
        return (
            <div className="mx_MemberList">
                <GeminiScrollbar autoshow={true} className="mx_MemberList_border">
                    {this.inviteTile()}
                    <div>
                        <div className="mx_MemberList_wrapper">
                            {this.makeMemberTiles('join', this.state.searchQuery)}
                        </div>
                    </div>
                    {invitedSection}
                </GeminiScrollbar>
            </div>
        );
    }
});
<|MERGE_RESOLUTION|>--- conflicted
+++ resolved
@@ -307,10 +307,6 @@
             // member invite (content.third_party_invite.signed.token)
             var room = MatrixClientPeg.get().getRoom(this.props.roomId);
             var EntityTile = sdk.getComponent("rooms.EntityTile");
-<<<<<<< HEAD
-            var BaseAvatar = sdk.getComponent("avatars.BaseAvatar");
-=======
->>>>>>> c3c7c90d
             if (room) {
                 room.currentState.getStateEvents("m.room.third_party_invite").forEach(
                 function(e) {
@@ -320,16 +316,9 @@
                     if (memberEvent) {
                         return;
                     }
-                    var avatarJsx = (
-                        <BaseAvatar name={e.getContent().display_name} width={36} height={36} />
-                    );
                     memberList.push(
                         <EntityTile key={e.getStateKey()} ref={e.getStateKey()}
-<<<<<<< HEAD
-                            name={e.getContent().display_name} avatarJsx={avatarJsx} />
-=======
                             name={e.getContent().display_name} />
->>>>>>> c3c7c90d
                     )
                 })
             }
@@ -345,28 +334,13 @@
                 <Loader />
             );
         } else {
-<<<<<<< HEAD
-            // TODO: Cache this calculation
-            var room = MatrixClientPeg.get().getRoom(this.props.roomId);
-            if (!room) return <div></div>;
-            /* var allUsers = MatrixClientPeg.get().getUsers();
-            // only add Users if they are not joined
-            allUsers = allUsers.filter(function(u) {
-                return !room.hasMembershipState(u.userId, "join");
-            }); */
-=======
->>>>>>> c3c7c90d
             var SearchableEntityList = sdk.getComponent("rooms.SearchableEntityList");
             
             return (
                 <SearchableEntityList searchPlaceholderText={"Invite / Search"}
                     onSubmit={this.onInvite}
                     onQueryChanged={this.onSearchQueryChanged}
-<<<<<<< HEAD
-                    entities={[] /* Entities.fromUsers(allUsers, true, this.onInvite) */} />
-=======
                     entities={Entities.fromUsers(this.userList || [], true, this.onInvite)} />
->>>>>>> c3c7c90d
             );
         }
     },

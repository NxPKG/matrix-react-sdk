--- conflicted
+++ resolved
@@ -181,11 +181,7 @@
                 let save = true;
 
                 // Double check that the identity server even has terms of service.
-<<<<<<< HEAD
-                const hasTerms = await doesIdentityServerHaveTerms(MatrixClientPeg.get(), fullUrl);
-=======
                 const hasTerms = await doesIdentityServerHaveTerms(MatrixClientPeg.safeGet(), fullUrl);
->>>>>>> 44f51fd1
                 if (!hasTerms) {
                     const [confirmed] = await this.showNoTermsWarning(fullUrl);
                     save = !!confirmed;

/*
Copyright 2015, 2016 OpenMarket Ltd
Copyright 2018 New Vector Ltd
Copyright 2019 Michael Telatynski <7t3chguy@gmail.com>
Copyright 2019, 2020 The Matrix.org Foundation C.I.C.

Licensed under the Apache License, Version 2.0 (the "License");
you may not use this file except in compliance with the License.
You may obtain a copy of the License at

    http://www.apache.org/licenses/LICENSE-2.0

Unless required by applicable law or agreed to in writing, software
distributed under the License is distributed on an "AS IS" BASIS,
WITHOUT WARRANTIES OR CONDITIONS OF ANY KIND, either express or implied.
See the License for the specific language governing permissions and
limitations under the License.
*/

import React, { useCallback, useContext, useEffect, useState } from "react";
import classNames from "classnames";
<<<<<<< HEAD
import { ResizeMethod } from "matrix-js-sdk/src/matrix";
import { ClientEvent } from "matrix-js-sdk/src/client";
import { Avatar } from "@vector-im/compound-web";
=======
import { ResizeMethod, ClientEvent } from "matrix-js-sdk/src/matrix";
>>>>>>> e6c12791

import SettingsStore from "../../../settings/SettingsStore";
import { ButtonEvent } from "../elements/AccessibleButton";
import RoomContext from "../../../contexts/RoomContext";
import MatrixClientContext from "../../../contexts/MatrixClientContext";
import { useTypedEventEmitter } from "../../../hooks/useEventEmitter";
import { _t } from "../../../languageHandler";

interface IProps {
    name?: React.ComponentProps<typeof Avatar>["name"]; // The name (first initial used as default)
    idName?: React.ComponentProps<typeof Avatar>["id"]; // ID for generating hash colours
    title?: string; // onHover title text
    url?: string | null; // highest priority of them all, shortcut to set in urls[0]
    urls?: string[]; // [highest_priority, ... , lowest_priority]
    type?: React.ComponentProps<typeof Avatar>["type"];
    width: number;
    /**
     * @deprecated use `width` only, avatars have a 1:1 aspect ratio
     */
    height: number;
    /**
     * @deprecated only uses `crop`
     */
    resizeMethod?: ResizeMethod;
    onClick?: (ev: ButtonEvent) => void;
    inputRef?: React.RefObject<HTMLSpanElement>;
    className?: string;
    tabIndex?: number;
    altText?: string;
}

const calculateUrls = (url?: string | null, urls?: string[], lowBandwidth = false): string[] => {
    // work out the full set of urls to try to load. This is formed like so:
    // imageUrls: [ props.url, ...props.urls ]

    let _urls: string[] = [];
    if (!lowBandwidth) {
        _urls = urls || [];

        if (url) {
            // copy urls and put url first
            _urls = [url, ..._urls];
        }
    }

    // deduplicate URLs
    return Array.from(new Set(_urls));
};

const useImageUrl = ({ url, urls }: { url?: string | null; urls?: string[] }): [string, () => void] => {
    // Since this is a hot code path and the settings store can be slow, we
    // use the cached lowBandwidth value from the room context if it exists
    const roomContext = useContext(RoomContext);
    const lowBandwidth = roomContext ? roomContext.lowBandwidth : SettingsStore.getValue("lowBandwidth");

    const [imageUrls, setUrls] = useState<string[]>(calculateUrls(url, urls, lowBandwidth));
    const [urlsIndex, setIndex] = useState<number>(0);

    const onError = useCallback(() => {
        setIndex((i) => i + 1); // try the next one
    }, []);

    useEffect(() => {
        setUrls(calculateUrls(url, urls, lowBandwidth));
        setIndex(0);
    }, [url, JSON.stringify(urls)]); // eslint-disable-line react-hooks/exhaustive-deps

    const cli = useContext(MatrixClientContext);
    const onClientSync = useCallback((syncState, prevState) => {
        // Consider the client reconnected if there is no error with syncing.
        // This means the state could be RECONNECTING, SYNCING, PREPARED or CATCHUP.
        const reconnected = syncState !== "ERROR" && prevState !== syncState;
        if (reconnected) {
            setIndex(0);
        }
    }, []);
    useTypedEventEmitter(cli, ClientEvent.Sync, onClientSync);

    const imageUrl = imageUrls[urlsIndex];
    return [imageUrl, onError];
};

const BaseAvatar: React.FC<IProps> = (props) => {
    const {
        name,
        idName,
        title,
        url,
        urls,
        width = 40,
        resizeMethod = "crop", // eslint-disable-line @typescript-eslint/no-unused-vars
        onClick,
        inputRef,
        className,
        type = "round",
        altText = _t("Avatar"),
        ...otherProps
    } = props;

    const [imageUrl, onError] = useImageUrl({ url, urls });

    return (
        <Avatar
            ref={inputRef}
            src={imageUrl}
            id={idName ?? ""}
            name={name ?? ""}
            type={type}
            size={`${width}px`}
            className={classNames("mx_BaseAvatar", className)}
            aria-label={altText}
            onError={onError}
            title={title}
            {...otherProps}
        />
    );
};

export default BaseAvatar;
export type BaseAvatarType = React.FC<IProps>;<|MERGE_RESOLUTION|>--- conflicted
+++ resolved
@@ -19,13 +19,8 @@
 
 import React, { useCallback, useContext, useEffect, useState } from "react";
 import classNames from "classnames";
-<<<<<<< HEAD
-import { ResizeMethod } from "matrix-js-sdk/src/matrix";
-import { ClientEvent } from "matrix-js-sdk/src/client";
+import { ResizeMethod, ClientEvent } from "matrix-js-sdk/src/matrix";
 import { Avatar } from "@vector-im/compound-web";
-=======
-import { ResizeMethod, ClientEvent } from "matrix-js-sdk/src/matrix";
->>>>>>> e6c12791
 
 import SettingsStore from "../../../settings/SettingsStore";
 import { ButtonEvent } from "../elements/AccessibleButton";

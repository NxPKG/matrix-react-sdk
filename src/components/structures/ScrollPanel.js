--- conflicted
+++ resolved
@@ -539,50 +539,24 @@
      * @param {object} ev the keyboard event
      */
     handleScrollKey = ev => {
-<<<<<<< HEAD
-        let isScrolling = false;
-        switch (ev.key) {
-            case Key.PAGE_UP:
-                if (!ev.ctrlKey && !ev.shiftKey && !ev.altKey && !ev.metaKey) {
-                    isScrolling = true;
-                    this.scrollRelative(-1);
-                }
-                break;
-
-            case Key.PAGE_DOWN:
-                if (!ev.ctrlKey && !ev.shiftKey && !ev.altKey && !ev.metaKey) {
-                    isScrolling = true;
-                    this.scrollRelative(1);
-                }
-                break;
-
-            case Key.HOME:
-                if (ev.ctrlKey && !ev.shiftKey && !ev.altKey && !ev.metaKey) {
-                    isScrolling = true;
-                    this.scrollToTop();
-                }
-                break;
-
-            case Key.END:
-                if (ev.ctrlKey && !ev.shiftKey && !ev.altKey && !ev.metaKey) {
-                    isScrolling = true;
-                    this.scrollToBottom();
-                }
-=======
+	let isScrolling = false;
         const roomAction = getKeyBindingsManager().getRoomAction(ev);
         switch (roomAction) {
             case RoomAction.ScrollUp:
                 this.scrollRelative(-1);
+		isScrolling = true;
                 break;
             case RoomAction.RoomScrollDown:
                 this.scrollRelative(1);
+		isScrolling = true;
                 break;
             case RoomAction.JumpToFirstMessage:
                 this.scrollToTop();
+		isScrolling = true;
                 break;
             case RoomAction.JumpToLatestMessage:
                 this.scrollToBottom();
->>>>>>> 65e21734
+		isScrolling = true;
                 break;
         }
         if (isScrolling && this.props.onUserScroll) {

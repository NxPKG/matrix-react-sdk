--- conflicted
+++ resolved
@@ -414,11 +414,9 @@
     const userId = cli.getUserId();
 
     let inviteButton;
-<<<<<<< HEAD
-    if ((myMembership === "join" && space.canInvite(userId)) || space.getJoinRule() === JoinRule.Public) {
-=======
-    if (myMembership === "join" && space.canInvite(userId) && shouldShowComponent(UIComponent.InviteUsers)) {
->>>>>>> 4118d138
+    if (((myMembership === "join" && space.canInvite(userId)) || space.getJoinRule() === JoinRule.Public) &&
+        shouldShowComponent(UIComponent.InviteUsers)
+    ) {
         inviteButton = (
             <AccessibleButton
                 kind="primary"

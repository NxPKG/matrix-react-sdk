--- conflicted
+++ resolved
@@ -45,13 +45,9 @@
 
 import UserProvider from '../../autocomplete/UserProvider';
 
-<<<<<<< HEAD
-const DEBUG = false;
-=======
 import RoomViewStore from '../../stores/RoomViewStore';
 
 var DEBUG = false;
->>>>>>> 74e42605
 
 if (DEBUG) {
     // using bind means that we get to keep useful line numbers in the console
@@ -177,40 +173,6 @@
             },
         });
 
-<<<<<<< HEAD
-        if (this.props.roomAddress[0] == '#') {
-            // we always look up the alias from the directory server:
-            // we want the room that the given alias is pointing to
-            // right now. We may have joined that alias before but there's
-            // no guarantee the alias hasn't subsequently been remapped.
-            MatrixClientPeg.get().getRoomIdForAlias(this.props.roomAddress).done((result) => {
-                if (this.props.onRoomIdResolved) {
-                    this.props.onRoomIdResolved(result.room_id);
-                }
-                var room = MatrixClientPeg.get().getRoom(result.room_id);
-                this.setState({
-                    room: room,
-                    roomId: result.room_id,
-                    userId: MatrixClientPeg.get().credentials.userId,
-                    roomLoading: !room,
-                    unsentMessageError: this._getUnsentMessageError(room),
-                }, this._onHaveRoom);
-            }, (err) => {
-                this.setState({
-                    roomLoading: false,
-                    roomLoadError: err,
-                });
-            });
-        } else {
-            var room = MatrixClientPeg.get().getRoom(this.props.roomAddress);
-            this.setState({
-                roomId: this.props.roomAddress,
-                userId: MatrixClientPeg.get().credentials.userId,
-                room: room,
-                roomLoading: !room,
-                unsentMessageError: this._getUnsentMessageError(room),
-            }, this._onHaveRoom);
-=======
         // Start listening for RoomViewStore updates
         this._roomStoreToken = RoomViewStore.addListener(this._onRoomViewStoreUpdate);
         this._onRoomViewStoreUpdate(true);
@@ -219,7 +181,6 @@
     _onRoomViewStoreUpdate: function(initial) {
         if (this.unmounted) {
             return;
->>>>>>> 74e42605
         }
         this.setState({
             roomId: RoomViewStore.getRoomId(),
@@ -487,15 +448,14 @@
                 });
 
                 break;
-<<<<<<< HEAD
             case 'appsDrawer':
                 this.setState({
                     showApps: payload.show ? true : false,
-=======
+                });
+                break;
             case 'forward_event':
                 this.setState({
                     forwardingEvent: payload.content,
->>>>>>> 74e42605
                 });
                 break;
         }

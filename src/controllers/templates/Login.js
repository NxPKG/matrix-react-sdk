/*
Copyright 2015 OpenMarket Ltd

Licensed under the Apache License, Version 2.0 (the "License");
you may not use this file except in compliance with the License.
You may obtain a copy of the License at

    http://www.apache.org/licenses/LICENSE-2.0

Unless required by applicable law or agreed to in writing, software
distributed under the License is distributed on an "AS IS" BASIS,
WITHOUT WARRANTIES OR CONDITIONS OF ANY KIND, either express or implied.
See the License for the specific language governing permissions and
limitations under the License.
*/

'use strict';

var React = require('react');

var MatrixClientPeg = require("../../MatrixClientPeg");
var Matrix = require("matrix-js-sdk");
var dis = require("../../dispatcher");

var ComponentBroker = require("../../ComponentBroker");

module.exports = {
    getInitialState: function() {
        return {
            step: 'choose_hs',
            busy: false,
            currentStep: 0,
            totalSteps: 1
        };
    },

    setStep: function(step) {
        this.setState({ step: step, errorText: '', busy: false });
    },

    onHSChosen: function(ev) {
        ev.preventDefault();
        MatrixClientPeg.replaceUsingUrls(
            this.getHsUrl(),
            this.getIsUrl()
        );
        this.setState({
            hs_url: this.getHsUrl(),
            is_url: this.getIsUrl()
        });
        this.setStep("fetch_stages");
        var cli = MatrixClientPeg.get();
        this.setState({busy: true});
        var that = this;
        cli.loginFlows().then(function(result) {
            that.setState({
                flows: result.flows,
                currentStep: 1,
                totalSteps: result.flows.length+1
            });
            that.setStep('stage_'+result.flows[0].type);
        }, function(error) {
            that.setStep("choose_hs");
            that.setState({errorText: 'Unable to contact the given Home Server'});
        });
    },

    onUserPassEntered: function(ev) {
        ev.preventDefault();
        this.setState({busy: true});
        var that = this;

        var formVals = this.getFormVals();

        MatrixClientPeg.get().login('m.login.password', {
<<<<<<< HEAD
            'user': that.refs.user.getDOMNode().value,
            'password': that.refs.pass.getDOMNode().value
        }).done(function(data) {
=======
            'user': formVals.username,
            'password': formVals.password
        }).then(function(data) {
>>>>>>> 9b6060a3
            // XXX: we assume this means we're logged in, but there could be a next stage
            MatrixClientPeg.replace(Matrix.createClient({
                baseUrl: that.state.hs_url,
                idBaseUrl: that.state.is_url,
                userId: data.user_id,
                accessToken: data.access_token
            }));
            var localStorage = window.localStorage;
            if (localStorage) {
                try {
                    localStorage.clear();
                    localStorage.setItem("mx_hs_url", that.state.hs_url);
                    localStorage.setItem("mx_is_url", that.state.is_url);
                    localStorage.setItem("mx_user_id", data.user_id);
                    localStorage.setItem("mx_access_token", data.access_token);
                } catch (e) {
                    console.warn("Error using local storage: can't persist session!");
                }
            } else {
                console.warn("No local storage available: can't persist session!");
            }
            if (that.props.onLoggedIn) {
                that.props.onLoggedIn();
            }
        }, function(error) {
            that.setStep("stage_m.login.password");
            that.setState({errorText: 'Login failed.'});
        });
    },

    showRegister: function(ev) {
        ev.preventDefault();
        dis.dispatch({
            action: 'start_registration'
        });
    }
};<|MERGE_RESOLUTION|>--- conflicted
+++ resolved
@@ -73,15 +73,9 @@
         var formVals = this.getFormVals();
 
         MatrixClientPeg.get().login('m.login.password', {
-<<<<<<< HEAD
-            'user': that.refs.user.getDOMNode().value,
-            'password': that.refs.pass.getDOMNode().value
-        }).done(function(data) {
-=======
             'user': formVals.username,
             'password': formVals.password
-        }).then(function(data) {
->>>>>>> 9b6060a3
+        }).done(function(data) {
             // XXX: we assume this means we're logged in, but there could be a next stage
             MatrixClientPeg.replace(Matrix.createClient({
                 baseUrl: that.state.hs_url,

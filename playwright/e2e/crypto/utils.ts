/*
Copyright 2023 The Matrix.org Foundation C.I.C.

Licensed under the Apache License, Version 2.0 (the "License");
you may not use this file except in compliance with the License.
You may obtain a copy of the License at

    http://www.apache.org/licenses/LICENSE-2.0

Unless required by applicable law or agreed to in writing, software
distributed under the License is distributed on an "AS IS" BASIS,
WITHOUT WARRANTIES OR CONDITIONS OF ANY KIND, either express or implied.
See the License for the specific language governing permissions and
limitations under the License.
*/

import { type Page, expect, JSHandle } from "@playwright/test";

import type { CryptoEvent, ICreateRoomOpts, MatrixClient } from "matrix-js-sdk/src/matrix";
import type {
    VerificationRequest,
    Verifier,
    EmojiMapping,
    VerifierEvent,
} from "matrix-js-sdk/src/crypto-api/verification";
import type { ISasEvent } from "matrix-js-sdk/src/crypto/verification/SAS";
import { Credentials, HomeserverInstance } from "../../plugins/homeserver";
import { Client } from "../../pages/client";
import { ElementAppPage } from "../../pages/ElementAppPage";

/**
 * wait for the given client to receive an incoming verification request, and automatically accept it
 *
 * @param client - matrix client handle we expect to receive a request
 */
export async function waitForVerificationRequest(client: Client): Promise<JSHandle<VerificationRequest>> {
    return client.evaluateHandle((cli) => {
        return new Promise<VerificationRequest>((resolve) => {
            console.log("~~");
            const onVerificationRequestEvent = async (request: VerificationRequest) => {
                console.log("@@", request);
                await request.accept();
                resolve(request);
            };
            cli.once(
                "crypto.verificationRequestReceived" as CryptoEvent.VerificationRequestReceived,
                onVerificationRequestEvent,
            );
        });
    });
}

/**
 * Automatically handle a SAS verification
 *
 * Given a verifier which has already been started, wait for the emojis to be received, blindly confirm they
 * match, and return them
 *
 * @param verifier - verifier
 * @returns A promise that resolves, with the emoji list, once we confirm the emojis
 */
export function handleSasVerification(verifier: JSHandle<Verifier>): Promise<EmojiMapping[]> {
    return verifier.evaluate((verifier) => {
        const event = verifier.getShowSasCallbacks();
        if (event) return event.sas.emoji;

        return new Promise<EmojiMapping[]>((resolve) => {
            const onShowSas = (event: ISasEvent) => {
                verifier.off("show_sas" as VerifierEvent, onShowSas);
                event.confirm();
                resolve(event.sas.emoji);
            };

            verifier.on("show_sas" as VerifierEvent, onShowSas);
        });
    });
}

/**
 * Check that the user has published cross-signing keys, and that the user's device has been cross-signed.
 */
export async function checkDeviceIsCrossSigned(app: ElementAppPage): Promise<void> {
    const { userId, deviceId, keys } = await app.client.evaluate(async (cli: MatrixClient) => {
        const deviceId = cli.getDeviceId();
        const userId = cli.getUserId();
        const keys = await cli.downloadKeysForUsers([userId]);

        return { userId, deviceId, keys };
    });

    // there should be three cross-signing keys
    expect(keys.master_keys[userId]).toHaveProperty("keys");
    expect(keys.self_signing_keys[userId]).toHaveProperty("keys");
    expect(keys.user_signing_keys[userId]).toHaveProperty("keys");

    // and the device should be signed by the self-signing key
    const selfSigningKeyId = Object.keys(keys.self_signing_keys[userId].keys)[0];

    expect(keys.device_keys[userId][deviceId]).toBeDefined();

    const myDeviceSignatures = keys.device_keys[userId][deviceId].signatures[userId];
    expect(myDeviceSignatures[selfSigningKeyId]).toBeDefined();
}

/**
 * Check that the current device is connected to the expected key backup.
 * Also checks that the decryption key is known and cached locally.
 *
 * @param page - the page to check
 * @param expectedBackupVersion - the version of the backup we expect to be connected to.
 * @param checkBackupKeyInCache - whether to check that the backup key is cached locally.
 */
export async function checkDeviceIsConnectedKeyBackup(
    page: Page,
    expectedBackupVersion: string,
    checkBackupKeyInCache: boolean,
): Promise<void> {
    await page.getByRole("button", { name: "User menu" }).click();
    await page.locator(".mx_UserMenu_contextMenu").getByRole("menuitem", { name: "Security & Privacy" }).click();
    await expect(page.locator(".mx_Dialog").getByRole("button", { name: "Restore from Backup" })).toBeVisible();

    // expand the advanced section to see the active version in the reports
<<<<<<< HEAD
    const summary = page.locator(".mx_Dialog .mx_SettingsSubsection_content details .mx_SecureBackupPanel_advanced");
    await summary.locator("..").click();

    const decryptionKeyCached = await page
        .locator(".mx_Dialog .mx_SecureBackupPanel_statusList tr:nth-child(2) td")
        .textContent();
    expect(decryptionKeyCached.trim()).toBe("cached locally, well formed");

    // when initially setting up the key backup, the server version is 1,
    // it should not change after that unless explicitly reset
    const expectedBackupVersion = "1";
    const serverVersion = await page
        .locator(".mx_Dialog .mx_SecureBackupPanel_statusList tr:nth-child(5) td")
        .textContent();
    expect(serverVersion.trim()).toBe(expectedBackupVersion + " (Algorithm: m.megolm_backup.v1.curve25519-aes-sha2)");

    const activeVersion = await page
        .locator(".mx_Dialog .mx_SecureBackupPanel_statusList tr:nth-child(6) td")
        .textContent();
    expect(activeVersion.trim()).toBe(expectedBackupVersion);
=======
    await page.locator(".mx_SecureBackupPanel_advanced").locator("..").click();

    if (checkBackupKeyInCache) {
        const cacheDecryptionKeyStatusElement = page.locator(".mx_SecureBackupPanel_statusList tr:nth-child(2) td");
        await expect(cacheDecryptionKeyStatusElement).toHaveText("cached locally, well formed");
    }

    await expect(page.locator(".mx_SecureBackupPanel_statusList tr:nth-child(5) td")).toHaveText(
        expectedBackupVersion + " (Algorithm: m.megolm_backup.v1.curve25519-aes-sha2)",
    );

    await expect(page.locator(".mx_SecureBackupPanel_statusList tr:nth-child(6) td")).toHaveText(expectedBackupVersion);
>>>>>>> 61070698
}

/**
 * Fill in the login form in element with the given creds.
 *
 * If a `securityKey` is given, verifies the new device using the key.
 */
export async function logIntoElement(
    page: Page,
    homeserver: HomeserverInstance,
    credentials: Credentials,
    securityKey?: string,
) {
    await page.goto("/#/login");

    // select homeserver
    await page.getByRole("button", { name: "Edit" }).click();
    await page.getByRole("textbox", { name: "Other homeserver" }).fill(homeserver.config.baseUrl);
    await page.getByRole("button", { name: "Continue" }).click();

    // wait for the dialog to go away
    await expect(page.locator(".mx_ServerPickerDialog")).not.toBeVisible();

    await page.getByRole("textbox", { name: "Username" }).fill(credentials.userId);
    await page.getByPlaceholder("Password").fill(credentials.password);
    await page.getByRole("button", { name: "Sign in" }).click();

    // if a securityKey was given, verify the new device
    if (securityKey !== undefined) {
        await page.locator(".mx_AuthPage").getByRole("button", { name: "Verify with Security Key" }).click();
        // Fill in the security key
        await page.locator(".mx_Dialog").locator('input[type="password"]').fill(securityKey);
        await page.locator(".mx_Dialog_primary:not([disabled])", { hasText: "Continue" }).click();
        await page.getByRole("button", { name: "Done" }).click();
    }
}

export async function logOutOfElement(page: Page) {
    await page.getByRole("button", { name: "User menu" }).click();
    await page.locator(".mx_UserMenu_contextMenu").getByRole("menuitem", { name: "Sign out" }).click();
    await page.locator(".mx_Dialog .mx_QuestionDialog").getByRole("button", { name: "Sign out" }).click();

    // Wait for the login page to load
    await page.getByRole("heading", { name: "Sign in" }).click();
}

/**
 * Given a SAS verifier for a bot client:
 *   - wait for the bot to receive the emojis
 *   - check that the bot sees the same emoji as the application
 *
 * @param verifier - a verifier in a bot client
 */
export async function doTwoWaySasVerification(page: Page, verifier: JSHandle<Verifier>): Promise<void> {
    // on the bot side, wait for the emojis, confirm they match, and return them
    const emojis = await handleSasVerification(verifier);

    const emojiBlocks = page.locator(".mx_VerificationShowSas_emojiSas_block");
    await expect(emojiBlocks).toHaveCount(emojis.length);

    // then, check that our application shows an emoji panel with the same emojis.
    for (let i = 0; i < emojis.length; i++) {
        const emoji = emojis[i];
        const emojiBlock = emojiBlocks.nth(i);
        const textContent = await emojiBlock.textContent();
        // VerificationShowSas munges the case of the emoji descriptions returned by the js-sdk before
        // displaying them. Once we drop support for legacy crypto, that code can go away, and so can the
        // case-munging here.
        expect(textContent.toLowerCase()).toEqual(emoji[0] + emoji[1].toLowerCase());
    }
}

/**
 * Open the security settings and enable secure key backup.
 *
 * Assumes that the current device has been cross-signed (which means that we skip a step where we set it up).
 *
 * Returns the security key
 */
export async function enableKeyBackup(app: ElementAppPage): Promise<string> {
    await app.settings.openUserSettings("Security & Privacy");
    await app.page.getByRole("button", { name: "Set up Secure Backup" }).click();
    const dialog = app.page.locator(".mx_Dialog");
    // Recovery key is selected by default
    await dialog.getByRole("button", { name: "Continue" }).click({ timeout: 60000 });

    // copy the text ourselves
    const securityKey = await dialog.locator(".mx_CreateSecretStorageDialog_recoveryKey code").textContent();
    await copyAndContinue(app.page);

    await expect(dialog.getByText("Secure Backup successful")).toBeVisible();
    await dialog.getByRole("button", { name: "Done" }).click();
    await expect(dialog.getByText("Secure Backup successful")).not.toBeVisible();

    return securityKey;
}

/**
 * Click on copy and continue buttons to dismiss the security key dialog
 */
export async function copyAndContinue(page: Page) {
    await page.getByRole("button", { name: "Copy" }).click();
    await page.getByRole("button", { name: "Continue" }).click();
}

/**
 * Create a shared, unencrypted room with the given user, and wait for them to join
 *
 * @param other - UserID of the other user
 * @param opts - other options for the createRoom call
 *
 * @returns a promise which resolves to the room ID
 */
export async function createSharedRoomWithUser(
    app: ElementAppPage,
    other: string,
    opts: Omit<ICreateRoomOpts, "invite"> = { name: "TestRoom" },
): Promise<string> {
    const roomId = await app.client.createRoom({ ...opts, invite: [other] });

    await app.viewRoomById(roomId);

    // wait for the other user to join the room, otherwise our attempt to open his user details may race
    // with his join.
    await expect(app.page.getByText(" joined the room", { exact: false })).toBeVisible();

    return roomId;
}<|MERGE_RESOLUTION|>--- conflicted
+++ resolved
@@ -120,28 +120,6 @@
     await expect(page.locator(".mx_Dialog").getByRole("button", { name: "Restore from Backup" })).toBeVisible();
 
     // expand the advanced section to see the active version in the reports
-<<<<<<< HEAD
-    const summary = page.locator(".mx_Dialog .mx_SettingsSubsection_content details .mx_SecureBackupPanel_advanced");
-    await summary.locator("..").click();
-
-    const decryptionKeyCached = await page
-        .locator(".mx_Dialog .mx_SecureBackupPanel_statusList tr:nth-child(2) td")
-        .textContent();
-    expect(decryptionKeyCached.trim()).toBe("cached locally, well formed");
-
-    // when initially setting up the key backup, the server version is 1,
-    // it should not change after that unless explicitly reset
-    const expectedBackupVersion = "1";
-    const serverVersion = await page
-        .locator(".mx_Dialog .mx_SecureBackupPanel_statusList tr:nth-child(5) td")
-        .textContent();
-    expect(serverVersion.trim()).toBe(expectedBackupVersion + " (Algorithm: m.megolm_backup.v1.curve25519-aes-sha2)");
-
-    const activeVersion = await page
-        .locator(".mx_Dialog .mx_SecureBackupPanel_statusList tr:nth-child(6) td")
-        .textContent();
-    expect(activeVersion.trim()).toBe(expectedBackupVersion);
-=======
     await page.locator(".mx_SecureBackupPanel_advanced").locator("..").click();
 
     if (checkBackupKeyInCache) {
@@ -154,7 +132,6 @@
     );
 
     await expect(page.locator(".mx_SecureBackupPanel_statusList tr:nth-child(6) td")).toHaveText(expectedBackupVersion);
->>>>>>> 61070698
 }
 
 /**

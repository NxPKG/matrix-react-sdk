/*
Copyright 2021 The Matrix.org Foundation C.I.C.

Licensed under the Apache License, Version 2.0 (the "License");
you may not use this file except in compliance with the License.
You may obtain a copy of the License at

    http://www.apache.org/licenses/LICENSE-2.0

Unless required by applicable law or agreed to in writing, software
distributed under the License is distributed on an "AS IS" BASIS,
WITHOUT WARRANTIES OR CONDITIONS OF ANY KIND, either express or implied.
See the License for the specific language governing permissions and
limitations under the License.
*/

.mx_EventTile[data-layout=bubble],
.mx_EventTile[data-layout=bubble] ~ .mx_EventListSummary {
    --avatarSize: 32px;
    --gutterSize: 11px;
    --cornerRadius: 12px;
    --maxWidth: 70%;
}

.mx_EventTile[data-layout=bubble] {

    position: relative;
    margin-top: var(--gutterSize);
    margin-left: 50px;
    margin-right: 100px;

    &.mx_EventTile_continuation {
        margin-top: 2px;
    }

    /* For replies */
    .mx_EventTile {
        padding-top: 0;
    }

    &:hover,
    &.mx_EventTile_selected {
        &::before {
            content: '';
            position: absolute;
            top: -1px;
            bottom: -1px;
            left: -60px;
            right: -60px;
            z-index: -1;
            background: $eventbubble-bg-hover;
            border-radius: 4px;
        }

        .mx_EventTile_avatar {
            img {
                box-shadow: 0 0 0 3px $eventbubble-bg-hover;
            }
        }
    }

    .mx_SenderProfile,
    .mx_EventTile_line {
        width: fit-content;
        max-width: 70%;
    }

    .mx_SenderProfile {
        position: relative;
        top: -2px;
        left: 2px;
    }

    &[data-self=false] {
        .mx_EventTile_line {
            border-bottom-right-radius: var(--cornerRadius);
        }
        .mx_EventTile_avatar {
            left: -34px;
        }

        .mx_MessageActionBar {
            right: 0;
            transform: translate3d(90%, 50%, 0);
        }

        --backgroundColor: $eventbubble-others-bg;
    }
    &[data-self=true] {
        .mx_EventTile_line {
            border-bottom-left-radius: var(--cornerRadius);
            float: right;
            > a {
                left: auto;
                right: -68px;
            }
        }
        .mx_SenderProfile {
            display: none;
        }

        .mx_ReplyTile .mx_SenderProfile {
            display: block;
        }

        .mx_ReactionsRow {
            float: right;
            clear: right;
            display: flex;

            /* Moving the "add reaction button" before the reactions */
            > :last-child {
                order: -1;
            }
        }
        .mx_EventTile_avatar {
            top: -19px; // height of the sender block
            right: -35px;
        }

        --backgroundColor: $eventbubble-self-bg;
    }

    .mx_EventTile_line {
        position: relative;
        padding: var(--gutterSize);
        border-top-left-radius: var(--cornerRadius);
        border-top-right-radius: var(--cornerRadius);
        background: var(--backgroundColor);
        display: flex;
        gap: 5px;
        margin: 0 -12px 0 -9px;
        > a {
            position: absolute;
            padding: 10px 20px;
            top: 0;
            left: -68px;
        }
    }

    &.mx_EventTile_continuation[data-self=false] .mx_EventTile_line {
        border-top-left-radius: 0;
    }
    &.mx_EventTile_lastInSection[data-self=false] .mx_EventTile_line {
        border-bottom-left-radius: var(--cornerRadius);
    }

    &.mx_EventTile_continuation[data-self=true] .mx_EventTile_line {
        border-top-right-radius: 0;
    }
    &.mx_EventTile_lastInSection[data-self=true] .mx_EventTile_line {
        border-bottom-right-radius: var(--cornerRadius);
    }

    .mx_EventTile_avatar {
        position: absolute;
        top: 0;
<<<<<<< HEAD
        line-height: 1;
        z-index: 9;
=======
>>>>>>> 93ae5c20
        img {
            box-shadow: 0 0 0 3px $eventbubble-avatar-outline;
            border-radius: 50%;
        }
    }

<<<<<<< HEAD
    &.mx_EventTile_noSender {
        .mx_EventTile_avatar {
            top: -19px;
        }
=======
    .mx_BaseAvatar,
    .mx_EventTile_avatar {
        line-height: 1;
>>>>>>> 93ae5c20
    }

    &[data-has-reply=true] {
        > .mx_EventTile_line {
            flex-direction: column;
        }

        .mx_ReplyThread_show {
            order: 99999;
        }

        .mx_ReplyThread {
            margin: 0 calc(-1 * var(--gutterSize));

            .mx_EventTile_reply {
                max-width: 90%;
                padding: 0;
                > a {
                    display: none !important;
                }
            }

            .mx_EventTile {
                display: flex;
                gap: var(--gutterSize);
                .mx_EventTile_avatar {
                    position: static;
                }
                .mx_SenderProfile {
                    display: none;
                }
            }
        }
    }

    .mx_EditMessageComposer_buttons {
        position: static;
        padding: 0;
        margin: 0;
        background: transparent;
    }

    .mx_ReactionsRow {
        margin-right: -18px;
        margin-left: -9px;
    }

    .mx_ReplyThread {
        border-left-width: 2px;
        border-left-color: $eventbubble-reply-color;
    }

    &.mx_EventTile_bubbleContainer,
    &.mx_EventTile_info,
    & ~ .mx_EventListSummary[data-expanded=false] {
        --backgroundColor: transparent;
        --gutterSize: 0;

        display: flex;
        align-items: center;
        justify-content: center;
        padding: 5px 0;

        .mx_EventTile_avatar {
            position: static;
            order: -1;
            margin-right: 5px;
        }
    }

    & ~ .mx_EventListSummary {
        --maxWidth: 80%;
        margin-left: calc(var(--avatarSize) + var(--gutterSize));
        margin-right: calc(var(--gutterSize) + var(--avatarSize));
        .mx_EventListSummary_toggle {
            float: none;
            margin: 0;
            order: 9;
            margin-left: 5px;
        }
        .mx_EventListSummary_avatars {
            padding-top: 0;
        }

        &::after {
            content: "";
            clear: both;
        }

        .mx_EventTile {
            margin: 0 6px;
        }

        .mx_EventTile_line {
            margin: 0 5px;
            > a {
                left: auto;
                right: 0;
                transform: translateX(calc(100% + 5px));
            }
        }

        .mx_MessageActionBar {
            transform: translate3d(90%, 0, 0);
        }
    }

    & ~ .mx_EventListSummary[data-expanded=false] {
        padding: 0 34px;
    }

    /* events that do not require bubble layout */
    & ~ .mx_EventListSummary,
    &.mx_EventTile_bad {
        .mx_EventTile_line {
            background: transparent;
        }

        &:hover {
            &::before {
                background: transparent;
            }
        }
    }

    & + .mx_EventListSummary {
        .mx_EventTile {
            margin-top: 0;
            padding: 2px 0;
        }
    }

    .mx_EventListSummary_toggle {
        margin-right: 55px;
    }

    /* Special layout scenario for "Unable To Decrypt (UTD)" events */
    &.mx_EventTile_bad > .mx_EventTile_line {
        display: grid;
        grid-template:
            "reply reply" auto
            "shield body" auto
            "shield link" auto
            / auto  1fr;
        .mx_EventTile_e2eIcon {
            grid-area: shield;
        }
        .mx_UnknownBody {
            grid-area: body;
        }
        .mx_EventTile_keyRequestInfo {
            grid-area: link;
        }
        .mx_ReplyThread_wrapper {
            grid-area: reply;
        }
    }


    .mx_EventTile_readAvatars {
        position: absolute;
        right: -110px;
        bottom: 0;
        top: auto;
    }

    .mx_MTextBody {
        max-width: 100%;
    }
}<|MERGE_RESOLUTION|>--- conflicted
+++ resolved
@@ -155,27 +155,23 @@
     .mx_EventTile_avatar {
         position: absolute;
         top: 0;
-<<<<<<< HEAD
         line-height: 1;
         z-index: 9;
-=======
->>>>>>> 93ae5c20
         img {
             box-shadow: 0 0 0 3px $eventbubble-avatar-outline;
             border-radius: 50%;
         }
     }
 
-<<<<<<< HEAD
     &.mx_EventTile_noSender {
         .mx_EventTile_avatar {
             top: -19px;
         }
-=======
+    }
+
     .mx_BaseAvatar,
     .mx_EventTile_avatar {
         line-height: 1;
->>>>>>> 93ae5c20
     }
 
     &[data-has-reply=true] {
